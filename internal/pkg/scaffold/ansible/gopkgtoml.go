// Copyright 2019 The Operator-SDK Authors
//
// Licensed under the Apache License, Version 2.0 (the "License");
// you may not use this file except in compliance with the License.
// You may obtain a copy of the License at
//
//     http://www.apache.org/licenses/LICENSE-2.0
//
// Unless required by applicable law or agreed to in writing, software
// distributed under the License is distributed on an "AS IS" BASIS,
// WITHOUT WARRANTIES OR CONDITIONS OF ANY KIND, either express or implied.
// See the License for the specific language governing permissions and
// limitations under the License.

package ansible

import (
	"fmt"

	"github.com/operator-framework/operator-sdk/internal/pkg/scaffold"
	"github.com/operator-framework/operator-sdk/internal/pkg/scaffold/input"
	"github.com/operator-framework/operator-sdk/internal/pkg/scaffold/internal/deps"
)

// GopkgToml - the Gopkg.toml file for a hybrid operator
type GopkgToml struct {
	StaticInput
}

func (s *GopkgToml) GetInput() (input.Input, error) {
	if s.Path == "" {
		s.Path = scaffold.GopkgTomlFile
	}
	s.TemplateBody = gopkgTomlTmpl
	return s.Input, nil
}

const gopkgTomlTmpl = `[[constraint]]
  name = "github.com/operator-framework/operator-sdk"
  # The version rule is used for a specific release and the master branch for in between releases.
<<<<<<< HEAD
  branch = "v0.7.x" #osdk_branch_annotation
  # version = "=v0.7.0" #osdk_version_annotation
=======
  branch = "v0.10.x" #osdk_branch_annotation
  # version = "=v0.10.0" #osdk_version_annotation
>>>>>>> 95f2c1da

[[override]]
  name = "k8s.io/api"
  version = "kubernetes-1.13.4"

[[override]]
  name = "k8s.io/apimachinery"
  version = "kubernetes-1.13.4"

[[override]]
  name = "k8s.io/client-go"
  version = "kubernetes-1.13.4"

[prune]
  go-tests = true
  unused-packages = true
`

func PrintDepGopkgTOML(asFile bool) error {
	if asFile {
		_, err := fmt.Println(gopkgTomlTmpl)
		return err
	}
	return deps.PrintDepGopkgTOML(gopkgTomlTmpl)
}<|MERGE_RESOLUTION|>--- conflicted
+++ resolved
@@ -38,13 +38,8 @@
 const gopkgTomlTmpl = `[[constraint]]
   name = "github.com/operator-framework/operator-sdk"
   # The version rule is used for a specific release and the master branch for in between releases.
-<<<<<<< HEAD
-  branch = "v0.7.x" #osdk_branch_annotation
-  # version = "=v0.7.0" #osdk_version_annotation
-=======
   branch = "v0.10.x" #osdk_branch_annotation
   # version = "=v0.10.0" #osdk_version_annotation
->>>>>>> 95f2c1da
 
 [[override]]
   name = "k8s.io/api"
