// Copyright 2018 The Operator-SDK Authors
//
// Licensed under the Apache License, Version 2.0 (the "License");
// you may not use this file except in compliance with the License.
// You may obtain a copy of the License at
//
//     http://www.apache.org/licenses/LICENSE-2.0
//
// Unless required by applicable law or agreed to in writing, software
// distributed under the License is distributed on an "AS IS" BASIS,
// WITHOUT WARRANTIES OR CONDITIONS OF ANY KIND, either express or implied.
// See the License for the specific language governing permissions and
// limitations under the License.

package scaffold

import (
	"fmt"

	"github.com/operator-framework/operator-sdk/internal/pkg/scaffold/input"
	"github.com/operator-framework/operator-sdk/internal/pkg/scaffold/internal/deps"
)

const GopkgTomlFile = "Gopkg.toml"

type GopkgToml struct {
	input.Input
}

func (s *GopkgToml) GetInput() (input.Input, error) {
	if s.Path == "" {
		s.Path = GopkgTomlFile
	}
	s.TemplateBody = gopkgTomlTmpl
	return s.Input, nil
}

const gopkgTomlTmpl = `# Force dep to vendor the code generators, which aren't imported just used at dev time.
required = [
  "sigs.k8s.io/controller-tools/pkg/crd/generator",
]

[[override]]
  name = "github.com/go-openapi/spec"
  branch = "master"

[[override]]
  name = "sigs.k8s.io/controller-tools"
  revision = "9d55346c2bde73fb3326ac22eac2e5210a730207"

[[override]]
  name = "k8s.io/api"
  # revision for tag "kubernetes-1.13.4"
  revision = "5cb15d34447165a97c76ed5a60e4e99c8a01ecfe"

[[override]]
  name = "k8s.io/apiextensions-apiserver"
  # revision for tag "kubernetes-1.13.4"
  revision = "d002e88f6236312f0289d9d1deab106751718ff0"

[[override]]
  name = "k8s.io/apimachinery"
  # revision for tag "kubernetes-1.13.4"
  revision = "86fb29eff6288413d76bd8506874fddd9fccdff0"

[[override]]
  name = "k8s.io/client-go"
  # revision for tag "kubernetes-1.13.4"
  revision = "b40b2a5939e43f7ffe0028ad67586b7ce50bb675"

[[override]]
  name = "github.com/coreos/prometheus-operator"
  version = "=v0.29.0"

[[override]]
  name = "k8s.io/kube-state-metrics"
  version = "v1.6.0"

[[override]]
  name = "sigs.k8s.io/controller-runtime"
  version = "=v0.1.12"

[[constraint]]
  name = "github.com/operator-framework/operator-sdk"
  # The version rule is used for a specific release and the master branch for in between releases.
<<<<<<< HEAD
  branch = "v0.7.x" #osdk_branch_annotation
  # version = "=v0.7.0" #osdk_version_annotation
=======
  branch = "v0.10.x" #osdk_branch_annotation
  # version = "=v0.10.0" #osdk_version_annotation
>>>>>>> 95f2c1da

[prune]
  go-tests = true
  non-go = true

  [[prune.project]]
    name = "k8s.io/kube-state-metrics"
    unused-packages = true

`

func PrintDepGopkgTOML(asFile bool) error {
	if asFile {
		_, err := fmt.Println(gopkgTomlTmpl)
		return err
	}
	return deps.PrintDepGopkgTOML(gopkgTomlTmpl)
}<|MERGE_RESOLUTION|>--- conflicted
+++ resolved
@@ -83,13 +83,8 @@
 [[constraint]]
   name = "github.com/operator-framework/operator-sdk"
   # The version rule is used for a specific release and the master branch for in between releases.
-<<<<<<< HEAD
-  branch = "v0.7.x" #osdk_branch_annotation
-  # version = "=v0.7.0" #osdk_version_annotation
-=======
   branch = "v0.10.x" #osdk_branch_annotation
   # version = "=v0.10.0" #osdk_version_annotation
->>>>>>> 95f2c1da
 
 [prune]
   go-tests = true
