// Copyright 2020 The Operator-SDK Authors
//
// Licensed under the Apache License, Version 2.0 (the "License");
// you may not use this file except in compliance with the License.
// You may obtain a copy of the License at
//
//     http://www.apache.org/licenses/LICENSE-2.0
//
// Unless required by applicable law or agreed to in writing, software
// distributed under the License is distributed on an "AS IS" BASIS,
// WITHOUT WARRANTIES OR CONDITIONS OF ANY KIND, either express or implied.
// See the License for the specific language governing permissions and
// limitations under the License.

package olmcatalog

import (
	"io/ioutil"
	"os"
	"path/filepath"
	"reflect"
	"testing"

	apimanifests "github.com/operator-framework/api/pkg/manifests"

	"github.com/stretchr/testify/assert"
)

func TestGeneratePackageManifestToOutput(t *testing.T) {
	chdirCleanup := chDirWithCleanup(t, testNonStandardLayoutDataDir)
	defer chdirCleanup()

	// Temporary output dir for generating package manifest.
	outputDir, mktempCleanup := mkTempDirWithCleanup(t, "-output-catalog")
	defer mktempCleanup()

	g := PkgGenerator{
		OperatorName:     testProjectName,
		OutputDir:        outputDir,
		CSVVersion:       csvVersion,
		Channel:          "stable",
		ChannelIsDefault: true,
	}
<<<<<<< HEAD
	g := NewPackageManifest(cfg, "0.0.4", "beta", false)
	fileMap, err := g.(pkgGenerator).generate()
	if err != nil {
=======
	if err := g.Generate(); err != nil {
>>>>>>> 8e28aca6
		t.Fatalf("Failed to execute package manifest generator: %v", err)
	}

	pkgManFileName := getPkgFileName(testProjectName)

	// Read expected Package Manifest
	expCatalogDir := filepath.Join("expected-catalog", OLMCatalogChildDir)
	pkgManExpBytes, err := ioutil.ReadFile(filepath.Join(expCatalogDir, testProjectName, pkgManFileName))
	if err != nil {
		t.Fatalf("Failed to read expected package manifest file: %v", err)
	}
	pkgManExp := string(pkgManExpBytes)

<<<<<<< HEAD
const packageManifestNonStandardExp = `channels:
- currentCSV: memcached-operator.v0.0.4
  name: beta
- currentCSV: memcached-operator.v0.0.3
  name: stable
defaultChannel: stable
packageName: memcached-operator
`
=======
	// Read generated Package Manifest from OutputDir/olm-catalog
	outputCatalogDir := filepath.Join(g.OutputDir, OLMCatalogChildDir)
	pkgManOutputBytes, err := ioutil.ReadFile(filepath.Join(outputCatalogDir, testProjectName, pkgManFileName))
	if err != nil {
		t.Fatalf("Failed to read output package manifest file: %v", err)
	}
	pkgManOutput := string(pkgManOutputBytes)

	assert.Equal(t, pkgManExp, pkgManOutput)

}
>>>>>>> 8e28aca6

func TestGeneratePackageManifest(t *testing.T) {
	chdirCleanup := chDirWithCleanup(t, testNonStandardLayoutDataDir)
	defer chdirCleanup()

	// Temporary output dir for generating package manifest.
	outputDir, mktempCleanup := mkTempDirWithCleanup(t, "-output-catalog")
	defer mktempCleanup()

	manifestsRootDir := filepath.Join(outputDir, OLMCatalogChildDir, testProjectName)
	if err := os.MkdirAll(manifestsRootDir, os.ModePerm); err != nil {
		t.Fatal(err)
	}
	outputPath := filepath.Join(manifestsRootDir, getPkgFileName(testProjectName))
	err := ioutil.WriteFile(outputPath, []byte(packageManifestInput), os.ModePerm)
	if err != nil {
		t.Fatal(err)
	}

	g := PkgGenerator{
		OperatorName:     testProjectName,
		CSVVersion:       csvVersion,
		OutputDir:        outputDir,
		Channel:          "stable",
		ChannelIsDefault: true,
	}
	g.setDefaults()
	fileMap, err := g.generate()
	if err != nil {
		t.Fatalf("Failed to execute package manifest generator: %v", err)
	}

	if b, ok := fileMap[g.fileName]; !ok {
		t.Error("Failed to generate package manifest")
	} else {
		assert.Equal(t, packageManifestExp, string(b))
	}
}

const packageManifestInput = `channels:
- currentCSV: memcached-operator.v0.0.2
  name: alpha
defaultChannel: alpha
packageName: memcached-operator
`

const packageManifestExp = `channels:
- currentCSV: memcached-operator.v0.0.2
  name: alpha
- currentCSV: memcached-operator.v0.0.3
  name: stable
defaultChannel: stable
packageName: memcached-operator
`

func TestValidatePackageManifest(t *testing.T) {
	cleanupFunc := chDirWithCleanup(t, testGoDataDir)
	defer cleanupFunc()

	g := PkgGenerator{
		OperatorName:     testProjectName,
		CSVVersion:       csvVersion,
		Channel:          "stable",
		ChannelIsDefault: true,
	}

	// pkg is a basic, valid package manifest.
	pkg, err := g.buildPackageManifest()
	if err != nil {
		t.Fatalf("Failed to execute package manifest generator: %v", err)
	}

	g.setChannels(&pkg)
	sortChannelsByName(&pkg)

	// invalid mock data, pkg with empty channel
	invalidPkgWithEmptyChannels := pkg
	invalidPkgWithEmptyChannels.Channels = []apimanifests.PackageChannel{}

	type args struct {
		pkg *apimanifests.PackageManifest
	}
	tests := []struct {
		name    string
		args    args
		wantErr bool
	}{
		{
			name:    "Should work successfully with a valid pkg",
			wantErr: false,
			args: args{
				pkg: &pkg,
			},
		},
		{
			name:    "Should return error when the pkg is not informed",
			wantErr: true,
		},
		{
			name:    "Should return error when the pkg is invalid",
			wantErr: true,
			args: args{
				pkg: &invalidPkgWithEmptyChannels,
			},
		},
	}
	for _, tt := range tests {
		t.Run(tt.name, func(t *testing.T) {
			if err := validatePackageManifest(tt.args.pkg); (err != nil) != tt.wantErr {
				t.Errorf("Failed to check package manifest validate: error = %v, wantErr %v", err, tt.wantErr)
			}
		})
	}
}

func TestNewPackageManifest(t *testing.T) {
	type args struct {
		operatorName string
		channelName  string
		version      string
	}
	tests := []struct {
		name string
		args args
		want apimanifests.PackageManifest
	}{
		{
			name: "Should return a valid apimanifests.PackageManifest",
			want: apimanifests.PackageManifest{
				PackageName: "memcached-operator",
				Channels: []apimanifests.PackageChannel{
					apimanifests.PackageChannel{
						Name:           "stable",
						CurrentCSVName: "memcached-operator.v0.0.3",
					},
				},
				DefaultChannelName: "stable",
			},
			args: args{
				operatorName: testProjectName,
				channelName:  "stable",
				version:      csvVersion,
			},
		},
		{
			name: "Should return a valid apimanifests.PackageManifest with channel == alpha when it is not informed",
			want: apimanifests.PackageManifest{
				PackageName: "memcached-operator",
				Channels: []apimanifests.PackageChannel{
					apimanifests.PackageChannel{
						Name:           "alpha",
						CurrentCSVName: "memcached-operator.v0.0.3",
					},
				},
				DefaultChannelName: "alpha",
			},
			args: args{
				operatorName: testProjectName,
				version:      csvVersion,
			},
		},
	}
	for _, tt := range tests {
		t.Run(tt.name, func(t *testing.T) {
			got := newPackageManifest(tt.args.operatorName, tt.args.channelName, tt.args.version)
			if !reflect.DeepEqual(got, tt.want) {
				t.Errorf("NewPackageManifest() = %v, want %v", got, tt.want)
			}
		})
	}
}<|MERGE_RESOLUTION|>--- conflicted
+++ resolved
@@ -41,13 +41,7 @@
 		Channel:          "stable",
 		ChannelIsDefault: true,
 	}
-<<<<<<< HEAD
-	g := NewPackageManifest(cfg, "0.0.4", "beta", false)
-	fileMap, err := g.(pkgGenerator).generate()
-	if err != nil {
-=======
 	if err := g.Generate(); err != nil {
->>>>>>> 8e28aca6
 		t.Fatalf("Failed to execute package manifest generator: %v", err)
 	}
 
@@ -61,16 +55,6 @@
 	}
 	pkgManExp := string(pkgManExpBytes)
 
-<<<<<<< HEAD
-const packageManifestNonStandardExp = `channels:
-- currentCSV: memcached-operator.v0.0.4
-  name: beta
-- currentCSV: memcached-operator.v0.0.3
-  name: stable
-defaultChannel: stable
-packageName: memcached-operator
-`
-=======
 	// Read generated Package Manifest from OutputDir/olm-catalog
 	outputCatalogDir := filepath.Join(g.OutputDir, OLMCatalogChildDir)
 	pkgManOutputBytes, err := ioutil.ReadFile(filepath.Join(outputCatalogDir, testProjectName, pkgManFileName))
@@ -82,7 +66,6 @@
 	assert.Equal(t, pkgManExp, pkgManOutput)
 
 }
->>>>>>> 8e28aca6
 
 func TestGeneratePackageManifest(t *testing.T) {
 	chdirCleanup := chDirWithCleanup(t, testNonStandardLayoutDataDir)
