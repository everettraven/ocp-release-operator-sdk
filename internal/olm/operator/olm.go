// Copyright 2019 The Operator-SDK Authors
//
// Licensed under the Apache License, Version 2.0 (the "License");
// you may not use this file except in compliance with the License.
// You may obtain a copy of the License at
//
//     http://www.apache.org/licenses/LICENSE-2.0
//
// Unless required by applicable law or agreed to in writing, software
// distributed under the License is distributed on an "AS IS" BASIS,
// WITHOUT WARRANTIES OR CONDITIONS OF ANY KIND, either express or implied.
// See the License for the specific language governing permissions and
// limitations under the License.

package olm

import (
	"fmt"

	apimanifests "github.com/operator-framework/api/pkg/manifests"
	operatorsv1 "github.com/operator-framework/api/pkg/operators/v1"
	operatorsv1alpha1 "github.com/operator-framework/api/pkg/operators/v1alpha1"
	metav1 "k8s.io/apimachinery/pkg/apis/meta/v1"

	"github.com/operator-framework/operator-sdk/internal/util/k8sutil"
)

// General OperatorGroup for operators created with the SDK.
const sdkOperatorGroupName = "operator-sdk-og"

func getSubscriptionName(csvName string) string {
	name := k8sutil.FormatOperatorNameDNS1123(csvName)
	return fmt.Sprintf("%s-sub", name)
}

// getChannelForCSVName returns the channel for a given csvName. csvName
// has the format "{operator-name}.(v)?{X.Y.Z}". An error is returned if
// no channel with current CSV name csvName is found.
func getChannelForCSVName(pkg *apimanifests.PackageManifest, csvName string) (apimanifests.PackageChannel, error) {
	for _, c := range pkg.Channels {
		if c.CurrentCSVName == csvName {
			return c, nil
		}
	}
	return apimanifests.PackageChannel{}, fmt.Errorf("no channel in package manifest %s exists for CSV %s",
		pkg.PackageName, csvName)
}

// withCatalogSource returns a function that sets the Subscription argument's
// target CatalogSource's name and namespace.
func withCatalogSource(csName, csNamespace string) func(*operatorsv1alpha1.Subscription) {
	return func(sub *operatorsv1alpha1.Subscription) {
		sub.Spec.CatalogSource = csName
		sub.Spec.CatalogSourceNamespace = csNamespace
	}
}

// withPackageChannel returns a function that sets the Subscription argument's
// target package, channel, and starting CSV to those in channel.
func withPackageChannel(pkgName string, channel apimanifests.PackageChannel) func(*operatorsv1alpha1.Subscription) {
	return func(sub *operatorsv1alpha1.Subscription) {
		if sub.Spec == nil {
			sub.Spec = &operatorsv1alpha1.SubscriptionSpec{}
		}
		sub.Spec.Package = pkgName
		sub.Spec.Channel = channel.Name
		sub.Spec.StartingCSV = channel.CurrentCSVName
	}
}

// newSubscription creates a new Subscription for a CSV with a name derived
// from csvName, the CSV's objectmeta.name, in namespace. opts will be applied
// to the Subscription object.
func newSubscription(csvName, namespace string,
	opts ...func(*operatorsv1alpha1.Subscription)) *operatorsv1alpha1.Subscription {
	sub := &operatorsv1alpha1.Subscription{
		TypeMeta: metav1.TypeMeta{
			APIVersion: operatorsv1alpha1.SchemeGroupVersion.String(),
			Kind:       operatorsv1alpha1.SubscriptionKind,
		},
		ObjectMeta: metav1.ObjectMeta{
			Name:      getSubscriptionName(csvName),
			Namespace: namespace,
		},
	}
	for _, opt := range opts {
		opt(sub)
	}
	return sub
}

func getCatalogSourceName(pkgName string) string {
	name := k8sutil.FormatOperatorNameDNS1123(pkgName)
	return fmt.Sprintf("%s-ocs", name)
}

// withGRPC returns a function that sets the CatalogSource argument's
// server type to GRPC and address at addr.
func withGRPC(addr string) func(*operatorsv1alpha1.CatalogSource) {
	return func(catsrc *operatorsv1alpha1.CatalogSource) {
		catsrc.Spec.SourceType = operatorsv1alpha1.SourceTypeGrpc
		catsrc.Spec.Address = addr
	}
}

// newCatalogSource creates a new CatalogSource with a name derived from
// pkgName, the package manifest's packageName, in namespace. opts will
// be applied to the CatalogSource object.
func newCatalogSource(pkgName, namespace string,
	opts ...func(*operatorsv1alpha1.CatalogSource)) *operatorsv1alpha1.CatalogSource {
	cs := &operatorsv1alpha1.CatalogSource{
		TypeMeta: metav1.TypeMeta{
			APIVersion: operatorsv1alpha1.SchemeGroupVersion.String(),
			Kind:       operatorsv1alpha1.CatalogSourceKind,
		},
		ObjectMeta: metav1.ObjectMeta{
			Name:      getCatalogSourceName(pkgName),
			Namespace: namespace,
		},
		Spec: operatorsv1alpha1.CatalogSourceSpec{
			DisplayName: pkgName,
			Publisher:   "operator-sdk",
		},
	}
	for _, opt := range opts {
		opt(cs)
	}
	return cs
}

// withGRPC returns a function that sets the OperatorGroup argument's
// targetNamespaces to namespaces. namespaces can be length 0..N; if
// namespaces length is 0, targetNamespaces is set to an empty string,
// indicating a global scope.
<<<<<<< HEAD
func withTargetNamespaces(namespaces ...string) func(*olmapiv1.OperatorGroup) {
	return func(og *olmapiv1.OperatorGroup) {
=======
func withTargetNamespaces(namespaces ...string) func(*operatorsv1.OperatorGroup) {
	return func(og *operatorsv1.OperatorGroup) {
>>>>>>> 8e28aca6
		if len(namespaces) != 0 && namespaces[0] != "" {
			og.Spec.TargetNamespaces = namespaces
		}
	}
}

// newSDKOperatorGroup creates a new OperatorGroup with name
// sdkOperatorGroupName in namespace. opts will be applied to the
// OperatorGroup object. Note that the default OperatorGroup has a global
// scope.
func newSDKOperatorGroup(namespace string, opts ...func(*operatorsv1.OperatorGroup)) *operatorsv1.OperatorGroup {
	og := &operatorsv1.OperatorGroup{
		TypeMeta: metav1.TypeMeta{
			APIVersion: operatorsv1.SchemeGroupVersion.String(),
			Kind:       operatorsv1.OperatorGroupKind,
		},
		ObjectMeta: metav1.ObjectMeta{
			Name:      sdkOperatorGroupName,
			Namespace: namespace,
		},
	}
	for _, opt := range opts {
		opt(og)
	}
	return og
}<|MERGE_RESOLUTION|>--- conflicted
+++ resolved
@@ -132,13 +132,8 @@
 // targetNamespaces to namespaces. namespaces can be length 0..N; if
 // namespaces length is 0, targetNamespaces is set to an empty string,
 // indicating a global scope.
-<<<<<<< HEAD
-func withTargetNamespaces(namespaces ...string) func(*olmapiv1.OperatorGroup) {
-	return func(og *olmapiv1.OperatorGroup) {
-=======
 func withTargetNamespaces(namespaces ...string) func(*operatorsv1.OperatorGroup) {
 	return func(og *operatorsv1.OperatorGroup) {
->>>>>>> 8e28aca6
 		if len(namespaces) != 0 && namespaces[0] != "" {
 			og.Spec.TargetNamespaces = namespaces
 		}
