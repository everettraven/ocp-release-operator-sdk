--- conflicted
+++ resolved
@@ -36,18 +36,5 @@
 
 const entrypointTmpl = `#!/bin/bash -e
 
-<<<<<<< HEAD
-# This is documented here:
-# https://docs.openshift.com/container-platform/3.11/creating_images/guidelines.html#openshift-specific-guidelines
-
-if ! whoami &>/dev/null; then
-  if [ -w /etc/passwd ]; then
-    echo "${USER_NAME:-runner}:x:$(id -u):$(id -g):${USER_NAME:-runner} user:${HOME}:/sbin/nologin" >> /etc/passwd
-  fi
-fi
-
-exec ${OPERATOR} exec-entrypoint ansible --watches-file=/opt/ansible/watches.yaml $@
-=======
 exec ${OPERATOR} run ansible --watches-file=/opt/ansible/watches.yaml $@
->>>>>>> b19ca7ba
 `