// Copyright 2019 The Operator-SDK Authors
//
// Licensed under the Apache License, Version 2.0 (the "License");
// you may not use this file except in compliance with the License.
// You may obtain a copy of the License at
//
//     http://www.apache.org/licenses/LICENSE-2.0
//
// Unless required by applicable law or agreed to in writing, software
// distributed under the License is distributed on an "AS IS" BASIS,
// WITHOUT WARRANTIES OR CONDITIONS OF ANY KIND, either express or implied.
// See the License for the specific language governing permissions and
// limitations under the License.

package ansible

import (
	"path/filepath"

	"github.com/operator-framework/operator-sdk/internal/scaffold"
	"github.com/operator-framework/operator-sdk/internal/scaffold/input"
)

//DockerfileHybrid - Dockerfile for a hybrid operator
type DockerfileHybrid struct {
	input.Input

	// Playbook - if true, include a COPY statement for playbook.yml
	Playbook bool

	// Roles - if true, include a COPY statement for the roles directory
	Roles bool

	// Watches - if true, include a COPY statement for watches.yaml
	Watches bool

	// Requirements - if true, include a COPY and RUN to install Ansible requirements
	Requirements bool
}

// GetInput - gets the input
func (d *DockerfileHybrid) GetInput() (input.Input, error) {
	if d.Path == "" {
		d.Path = filepath.Join(scaffold.BuildDir, scaffold.DockerfileFile)
	}
	d.TemplateBody = dockerFileHybridAnsibleTmpl
	d.Delims = AnsibleDelims
	return d.Input, nil
}

const dockerFileHybridAnsibleTmpl = `FROM registry.access.redhat.com/ubi7/ubi

RUN mkdir -p /etc/ansible \
    && echo "localhost ansible_connection=local" > /etc/ansible/hosts \
    && echo '[defaults]' > /etc/ansible/ansible.cfg \
    && echo 'roles_path = /opt/ansible/roles' >> /etc/ansible/ansible.cfg \
    && echo 'library = /usr/share/ansible/openshift' >> /etc/ansible/ansible.cfg

ENV OPERATOR=/usr/local/bin/ansible-operator \
    USER_UID=1001 \
    USER_NAME=ansible-operator\
    HOME=/opt/ansible

# Install python dependencies
RUN yum clean all && rm -rf /var/cache/yum/* \
 && yum -y update \
<<<<<<< HEAD
 && FEDORA=$(case $(arch) in ppc64le|s390x) echo -n fedora-secondary ;; *) echo -n fedora/linux ;; esac) \
 && yum install -y https://dl.fedoraproject.org/pub/$FEDORA/releases/30/Everything/$(arch)/os/Packages/i/inotify-tools-3.14-16.fc30.$(arch).rpm \
 && yum install -y libffi-devel openssl-devel python3 python3-devel gcc python3-pip python3-setuptools \
 && pip3 install --upgrade setuptools pip \
=======
 && yum install -y libffi-devel openssl-devel python36-devel gcc python3-pip python3-setuptools \
>>>>>>> 8e28aca6
 && pip3 install --no-cache-dir --ignore-installed ipaddress \
      ansible-runner==1.3.4 \
      ansible-runner-http==1.0.0 \
      openshift~=0.10.0 \
      ansible~=2.9 \
      jmespath \
 && yum remove -y gcc libffi-devel openssl-devel python3-devel \
 && yum clean all \
 && rm -rf /var/cache/yum

COPY build/_output/bin/[[.ProjectName]] ${OPERATOR}
COPY bin /usr/local/bin

RUN /usr/local/bin/user_setup

# Ensure directory permissions are properly set
RUN mkdir -p ${HOME}/.ansible/tmp \
 && chown -R ${USER_UID}:0 ${HOME} \
 && chmod -R ug+rwx ${HOME}

RUN TINIARCH=$(case $(arch) in x86_64) echo -n amd64 ;; ppc64le) echo -n ppc64el ;; aarch64) echo -n arm64 ;; *) echo -n $(arch) ;; esac) \
  && curl -L -o /tini https://github.com/krallin/tini/releases/latest/download/tini-$TINIARCH \
  && chmod +x /tini

[[- if .Requirements ]]
COPY requirements.yml ${HOME}/requirements.yml
RUN ansible-galaxy collection install -r ${HOME}/requirements.yml \
 && chmod -R ug+rwx ${HOME}/.ansible[[ end ]]
[[- if .Watches ]]
COPY watches.yaml ${HOME}/watches.yaml[[ end ]]
[[- if .Roles ]]
COPY roles/ ${HOME}/roles/[[ end ]]
[[- if .Playbook ]]
COPY playbook.yml ${HOME}/playbook.yml[[ end ]]

ENTRYPOINT ["/tini", "--", "/usr/local/bin/entrypoint"]

USER ${USER_UID}
`<|MERGE_RESOLUTION|>--- conflicted
+++ resolved
@@ -64,14 +64,7 @@
 # Install python dependencies
 RUN yum clean all && rm -rf /var/cache/yum/* \
  && yum -y update \
-<<<<<<< HEAD
- && FEDORA=$(case $(arch) in ppc64le|s390x) echo -n fedora-secondary ;; *) echo -n fedora/linux ;; esac) \
- && yum install -y https://dl.fedoraproject.org/pub/$FEDORA/releases/30/Everything/$(arch)/os/Packages/i/inotify-tools-3.14-16.fc30.$(arch).rpm \
- && yum install -y libffi-devel openssl-devel python3 python3-devel gcc python3-pip python3-setuptools \
- && pip3 install --upgrade setuptools pip \
-=======
  && yum install -y libffi-devel openssl-devel python36-devel gcc python3-pip python3-setuptools \
->>>>>>> 8e28aca6
  && pip3 install --no-cache-dir --ignore-installed ipaddress \
       ansible-runner==1.3.4 \
       ansible-runner-http==1.0.0 \
