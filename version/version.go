--- conflicted
+++ resolved
@@ -15,9 +15,5 @@
 package version
 
 var (
-<<<<<<< HEAD
-	Version = "v0.4.1+git"
-=======
 	Version = "v0.7.0+git"
->>>>>>> 99b5bb3e
 )