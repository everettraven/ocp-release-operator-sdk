// Copyright 2018 The Operator-SDK Authors
//
// Licensed under the Apache License, Version 2.0 (the "License");
// you may not use this file except in compliance with the License.
// You may obtain a copy of the License at
//
//     http://www.apache.org/licenses/LICENSE-2.0
//
// Unless required by applicable law or agreed to in writing, software
// distributed under the License is distributed on an "AS IS" BASIS,
// WITHOUT WARRANTIES OR CONDITIONS OF ANY KIND, either express or implied.
// See the License for the specific language governing permissions and
// limitations under the License.

package version

var (
<<<<<<< HEAD
	Version = "v0.7.0+git"
=======
	Version    = "v0.10.0+git"
	GitVersion = "unknown"
	GitCommit  = "unknown"
>>>>>>> 95f2c1da
)<|MERGE_RESOLUTION|>--- conflicted
+++ resolved
@@ -15,11 +15,7 @@
 package version
 
 var (
-<<<<<<< HEAD
-	Version = "v0.7.0+git"
-=======
 	Version    = "v0.10.0+git"
 	GitVersion = "unknown"
 	GitCommit  = "unknown"
->>>>>>> 95f2c1da
 )