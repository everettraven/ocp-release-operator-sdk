// Copyright 2018 The Operator-SDK Authors
//
// Licensed under the Apache License, Version 2.0 (the "License");
// you may not use this file except in compliance with the License.
// You may obtain a copy of the License at
//
//     http://www.apache.org/licenses/LICENSE-2.0
//
// Unless required by applicable law or agreed to in writing, software
// distributed under the License is distributed on an "AS IS" BASIS,
// WITHOUT WARRANTIES OR CONDITIONS OF ANY KIND, either express or implied.
// See the License for the specific language governing permissions and
// limitations under the License.

package version

import (
	"fmt"
	"runtime"
)

var (
<<<<<<< HEAD
	Version    = "v0.15.0+git"
=======
	Version    = "v0.16.0"
>>>>>>> 55f1446c
	GitVersion = "unknown"
	GitCommit  = "unknown"
	GoVersion  = fmt.Sprintf("%s %s/%s", runtime.Version(), runtime.GOOS, runtime.GOARCH)
)<|MERGE_RESOLUTION|>--- conflicted
+++ resolved
@@ -20,11 +20,7 @@
 )
 
 var (
-<<<<<<< HEAD
-	Version    = "v0.15.0+git"
-=======
 	Version    = "v0.16.0"
->>>>>>> 55f1446c
 	GitVersion = "unknown"
 	GitCommit  = "unknown"
 	GoVersion  = fmt.Sprintf("%s %s/%s", runtime.Version(), runtime.GOOS, runtime.GOARCH)
