--- conflicted
+++ resolved
@@ -230,11 +230,7 @@
 - `internal/scaffold/go_mod.go`, change the `require` line version for `github.com/operator-framework/operator-sdk` from `master` to `v1.3.0`.
 - `internal/scaffold/helm/go_mod.go`: same as for `internal/scaffold/go_mod.go`.
 - `internal/scaffold/ansible/go_mod.go`: same as for `internal/scaffold/go_mod.go`.
-<<<<<<< HEAD
-- `doc/user/install-operator-sdk.md`: update the linux and macOS URLs to point to the new release URLs.
-=======
 - `website/content/en/docs/install-operator-sdk.md`: update the linux and macOS URLs to point to the new release URLs.
->>>>>>> 8e28aca6
 - `CHANGELOG.md`: commit changes (updated by changelog generation).
 - `website/content/en/docs/migration/v1.3.0.md`: commit changes (created by changelog generation).
 - `changelog/fragments/*`: commit deleted fragment files (deleted by changelog generation).
