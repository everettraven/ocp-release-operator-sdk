--- conflicted
+++ resolved
@@ -11,18 +11,10 @@
 image or an operator bundle directory on-disk containing operator metadata and manifests. This command will exit
 with an exit code of 1 if any validation errors arise, and 0 if only warnings arise or all validators pass.
 
-<<<<<<< HEAD
-More information on operator bundle images and the manifests/metadata format:
-https://github.com/openshift/enhancements/blob/master/enhancements/olm/operator-bundle.md
-
-NOTE: if validating an image, the image must exist in a remote registry, not
-just locally.
-=======
 More information about operator bundles and metadata:
 https://github.com/operator-framework/operator-registry/blob/master/docs/design/operator-bundle.md
 
 NOTE: if validating an image, the image must exist in a remote registry, not just locally.
->>>>>>> 8e28aca6
 
 
 ```
@@ -32,20 +24,11 @@
 ### Examples
 
 ```
-<<<<<<< HEAD
-The following command flow will generate test-operator bundle image manifests
-and validate them, assuming a bundle for 'test-operator' version v0.1.0 exists at
-<project-root>/deploy/olm-catalog/test-operator/manifests:
-
-  # Generate manifests locally.
-  $ operator-sdk bundle create --generate-only
-=======
 The following command flow will generate test-operator bundle manifests and metadata,
 then validate them for 'test-operator' version v0.1.0:
 
   # Generate manifests and metadata locally.
   $ operator-sdk generate bundle --version 0.1.0
->>>>>>> 8e28aca6
 
   # Validate the directory containing manifests and metadata.
   $ operator-sdk bundle validate ./deploy/olm-catalog/test-operator
@@ -56,13 +39,8 @@
   $ export NAMESPACE=<your registry namespace>
 
   # Build and push the image using the docker CLI.
-<<<<<<< HEAD
-  $ operator-sdk bundle create quay.io/example/test-operator:v0.1.0
-  $ docker push quay.io/example/test-operator:v0.1.0
-=======
   $ docker build -f bundle.Dockerfile -t quay.io/$NAMESPACE/test-operator:v0.1.0 .
   $ docker push quay.io/$NAMESPACE/test-operator:v0.1.0
->>>>>>> 8e28aca6
 
   # Ensure the image with modified metadata and Dockerfile is valid.
   $ operator-sdk bundle validate quay.io/$NAMESPACE/test-operator:v0.1.0
