baseURL = "/"
languageCode = "en-us"
title = "Operator SDK"

# Hugo allows theme composition (and inheritance). The precedence is from left to right.
theme = ["docsy"]

enableRobotsTXT = true

# Will give values to .Lastmod etc.
enableGitInfo = true

# Ignore drafts
ignoreFiles = ["docs/kubebuilder"]

# Language settings
contentDir = "content/en"
defaultContentLanguage = "en"
defaultContentLanguageInSubdir = false
# Useful when translating.
enableMissingTranslationPlaceholders = true

disableKinds = ["taxonomy", "taxonomyTerm"]

# Highlighting config
pygmentsCodeFences = true
pygmentsUseClasses = false
# Use the new Chroma Go highlighter in Hugo.
pygmentsUseClassic = false
#pygmentsOptions = "linenos=table"
# See https://help.farbox.com/pygments.html
pygmentsStyle = "tango"

# Configure how URLs look like per section.
# [permalinks]
# blog = "/:section/:year/:month/:day/:slug/"

## Configuration for Goldmark markdown parser: https://github.com/yuin/goldmark
[markup]
  [markup.goldmark]
    [markup.goldmark.renderer]
      unsafe = true

# Image processing configuration.
[imaging]
resampleFilter = "CatmullRom"
quality = 75
anchor = "smart"

# [services]
# [services.googleAnalytics]
# Comment out the next line to disable GA tracking. Also disables the feature described in [params.ui.feedback].
# id = "UA-00000000-0"

# Language configuration
[languages]
[languages.en]
description = "Go, Ansible, or Helm SDK to simplify the implementation of the operator pattern"
languageName ="English"
# Weight used for sorting.
weight = 1

# Everything below this are Site Params

[params]
copyright = "The Operator SDK Authors"
# privacy_policy = "https://policies.google.com/privacy"

# First one is picked as the Twitter card image if not set on page.
# images = ["images/project-illustration.png"]

# Menu title if your navbar has a versions selector to access old versions of your site.
# This menu appears only if you have at least one [params.versions] set.
version_menu = "Releases"

# Repository configuration (URLs for in-page links to opening issues and suggesting changes)
github_repo = "https://github.com/operator-framework/operator-sdk"

# Specify a value here if your content directory is not in your repo's root directory
github_subdir = "website"



# Enable Algolia DocSearch
algolia_docsearch = true


[[params.versions]]
  version = "master"
  url = "https://master.sdk.operatorframework.io"

[[params.versions]]
  version = "Latest Release"
  url = "https://sdk.operatorframework.io"

##RELEASE_ADDME##

[[params.versions]]
<<<<<<< HEAD
=======
  version = "v1.15"
  url = "https://v1-15-x.sdk.operatorframework.io"

[[params.versions]]
  version = "v1.14"
  url = "https://v1-14-x.sdk.operatorframework.io"

[[params.versions]]
>>>>>>> f6326e83
  version = "v1.13"
  url = "https://v1-13-x.sdk.operatorframework.io"

[[params.versions]]
  version = "v1.12"
  url = "https://v1-12-x.sdk.operatorframework.io"

[[params.versions]]
  version = "v1.11"
  url = "https://v1-11-x.sdk.operatorframework.io"

[[params.versions]]
  version = "v1.10"
  url = "https://v1-10-x.sdk.operatorframework.io"

[[params.versions]]
  version = "v1.9"
  url = "https://v1-9-x.sdk.operatorframework.io"

[[params.versions]]
  version = "v1.8"
  url = "https://v1-8-x.sdk.operatorframework.io"

[[params.versions]]
  version = "v1.7"
  url = "https://v1-7-x.sdk.operatorframework.io"

[[params.versions]]
  version = "v1.6"
  url = "https://v1-6-x.sdk.operatorframework.io"

[[params.versions]]
  version = "v1.5"
  url = "https://v1-5-x.sdk.operatorframework.io"

[[params.versions]]
  version = "v1.4"
  url = "https://v1-4-x.sdk.operatorframework.io"

[[params.versions]]
  version = "v1.3"
  url = "https://v1-3-x.sdk.operatorframework.io"

[[params.versions]]
  version = "v1.2"
  url = "https://v1-2-x.sdk.operatorframework.io"

[[params.versions]]
  version = "v1.1"
  url = "https://v1-1-x.sdk.operatorframework.io"

[[params.versions]]
  version = "v1.0"
  url = "https://v1-0-x.sdk.operatorframework.io"

[[params.versions]]
  version = "v0.19"
  url = "https://v0-19-x.sdk.operatorframework.io"

[[params.versions]]
  version = "v0.18"
  url = "https://v0-18-x.sdk.operatorframework.io"

[[params.versions]]
  version = "v0.17"
  url = "https://github.com/operator-framework/operator-sdk/tree/v0.17.x/doc"


# User interface configuration
[params.ui]
# Enable to show the side bar menu in its compact state.
sidebar_menu_compact = true
#  Set to true to disable breadcrumb navigation.
breadcrumb_disable = false
#  Set to true to hide the sidebar search box (the top nav search box will still be displayed if search is enabled)
sidebar_search_disable = true
#  Set to false if you don't want to display a logo (/assets/icons/logo.svg) in the top nav bar
navbar_logo = true

# Adds a H2 section titled "Feedback" to the bottom of each doc. The responses are sent to Google Analytics as events.
# This feature depends on [services.googleAnalytics] and will be disabled if "services.googleAnalytics.id" is not set.
# If you want this feature, but occasionally need to remove the "Feedback" section from a single page,
# add "hide_feedback: true" to the page's front matter.
[params.ui.feedback]
enable = true
# The responses that the user sees after clicking "yes" (the page was helpful) or "no" (the page was not helpful).
yes = 'Glad to hear it! Please <a href="https://github.com/operator-framework/operator-sdk/issues/new">tell us how we can improve</a>.'
no = 'Sorry to hear that. Please <a href="https://github.com/operator-framework/operator-sdk/issues/new">tell us how we can improve</a>.'

[params.links]
# End user relevant links. These will show up on left side of footer and in the community page if you have one.
[[params.links.social]]
	name = "Forum"
	url = "https://groups.google.com/forum/#!forum/operator-framework"
	icon = "fas fa-comment"

#[[params.links.social]]
#	name = "twitter"
#	url = "https://example.org/mail"
#	icon = "fab fa-twitter"

#[[params.links.social]]
#	name = "youtube"
#	url = "https://example.org/mail"
#	icon = "fab fa-youtube"

[[params.links.social]]
	name = "github"
	url = "https://github.com/operator-framework/operator-sdk"
	icon = "fab fa-github"

#[[params.links.social]]
#	name = "slack"
#	url = "https://example.org/mail"
#	icon = "fab fa-slack"<|MERGE_RESOLUTION|>--- conflicted
+++ resolved
@@ -96,8 +96,6 @@
 ##RELEASE_ADDME##
 
 [[params.versions]]
-<<<<<<< HEAD
-=======
   version = "v1.15"
   url = "https://v1-15-x.sdk.operatorframework.io"
 
@@ -106,7 +104,6 @@
   url = "https://v1-14-x.sdk.operatorframework.io"
 
 [[params.versions]]
->>>>>>> f6326e83
   version = "v1.13"
   url = "https://v1-13-x.sdk.operatorframework.io"
 
