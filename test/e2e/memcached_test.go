// Copyright 2018 The Operator-SDK Authors
//
// Licensed under the Apache License, Version 2.0 (the "License");
// you may not use this file except in compliance with the License.
// You may obtain a copy of the License at
//
//     http://www.apache.org/licenses/LICENSE-2.0
//
// Unless required by applicable law or agreed to in writing, software
// distributed under the License is distributed on an "AS IS" BASIS,
// WITHOUT WARRANTIES OR CONDITIONS OF ANY KIND, either express or implied.
// See the License for the specific language governing permissions and
// limitations under the License.

package e2e

import (
	"bytes"
	"context"
	"errors"
	"fmt"
	"io/ioutil"
	"os"
	"os/exec"
	"path/filepath"
	"regexp"
	"strings"
	"testing"
	"time"

	"github.com/ghodss/yaml"
	"github.com/operator-framework/operator-sdk/internal/pkg/scaffold"
	"github.com/operator-framework/operator-sdk/internal/util/fileutil"
	"github.com/operator-framework/operator-sdk/internal/util/projutil"
	"github.com/operator-framework/operator-sdk/internal/util/yamlutil"
	framework "github.com/operator-framework/operator-sdk/pkg/test"
	"github.com/operator-framework/operator-sdk/pkg/test/e2eutil"

	"github.com/prometheus/prometheus/util/promlint"
	"k8s.io/api/core/v1"
	apierrors "k8s.io/apimachinery/pkg/api/errors"
	"k8s.io/apimachinery/pkg/apis/meta/v1/unstructured"
	"k8s.io/apimachinery/pkg/types"
	"k8s.io/apimachinery/pkg/util/wait"
	"k8s.io/client-go/kubernetes"
	"k8s.io/client-go/rest"
	"sigs.k8s.io/controller-runtime/pkg/client"
)

const (
	crYAML               string = "apiVersion: \"cache.example.com/v1alpha1\"\nkind: \"Memcached\"\nmetadata:\n  name: \"example-memcached\"\nspec:\n  size: 3"
	retryInterval               = time.Second * 5
	timeout                     = time.Second * 120
	cleanupRetryInterval        = time.Second * 1
	cleanupTimeout              = time.Second * 10
	operatorName                = "memcached-operator"
)

func TestMemcached(t *testing.T) {
	// get global framework variables
	ctx := framework.NewTestCtx(t)
	defer ctx.Cleanup()
	gopath, ok := os.LookupEnv(projutil.GopathEnv)
	if !ok {
		t.Fatalf("$GOPATH not set")
	}
	cd, err := os.Getwd()
	if err != nil {
		t.Fatal(err)
	}
	defer func() {
		if err := os.Chdir(cd); err != nil {
			t.Errorf("Failed to change back to original working directory: (%v)", err)
		}
	}()

	// Setup
	absProjectPath := filepath.Join(gopath, "src/github.com/example-inc")
	if err := os.MkdirAll(absProjectPath, fileutil.DefaultDirFileMode); err != nil {
		t.Fatal(err)
	}
	if err := os.Chdir(absProjectPath); err != nil {
		t.Fatal(err)
	}

	t.Log("Creating new operator project")
	cmdOut, err := exec.Command("operator-sdk",
		"new",
		operatorName).CombinedOutput()
	if err != nil {
		// HACK: dep cannot resolve non-master branches as the base branch for PR's,
		// so running `dep ensure` will fail when first running
		// `operator-sdk new ...`. For now we can ignore the first solve failure.
		// A permanent solution can be implemented once the following is merged:
		// https://github.com/golang/dep/pull/1658
		solveFailRe := regexp.MustCompile(`(?m)^[ \t]*Solving failure:.+github\.com/operator-framework/operator-sdk.+:$`)
		if !solveFailRe.Match(cmdOut) {
			t.Fatalf("Error: %v\nCommand Output: %s\n", err, string(cmdOut))
		}
	}
	ctx.AddCleanupFn(func() error { return os.RemoveAll(absProjectPath) })

<<<<<<< HEAD
	if err := os.Chdir("memcached-operator"); err != nil {
		t.Fatalf("Failed to change to memcached-operator directory: (%v)", err)
=======
	if err := os.Chdir(operatorName); err != nil {
		t.Fatalf("Failed to change to %s directory: (%v)", operatorName, err)
>>>>>>> 99b5bb3e
	}
	repo, ok := os.LookupEnv("TRAVIS_PULL_REQUEST_SLUG")
	if repo == "" {
		repo, ok = os.LookupEnv("TRAVIS_REPO_SLUG")
	}
	if ok && repo != "" && repo != "operator-framework/operator-sdk" {
		commitSha, ok := os.LookupEnv("TRAVIS_PULL_REQUEST_SHA")
		if commitSha == "" {
			commitSha, ok = os.LookupEnv("TRAVIS_COMMIT")
		}
		if ok && commitSha != "" {
			gopkg, err := ioutil.ReadFile("Gopkg.toml")
			if err != nil {
				t.Fatal(err)
			}
			// Match against the '#osdk_branch_annotation' used for version substitution
			// and comment out the current branch.
			branchRe := regexp.MustCompile("([ ]+)(.+#osdk_branch_annotation)")
			gopkg = branchRe.ReplaceAll(gopkg, []byte("$1# $2"))
			versionRe := regexp.MustCompile("([ ]+)(.+#osdk_version_annotation)")
			gopkg = versionRe.ReplaceAll(gopkg, []byte("$1# $2"))
			// Plug in the fork to test against so `dep ensure` can resolve dependencies
			// correctly.
			gopkgString := string(gopkg)
			gopkgLoc := strings.LastIndex(gopkgString, "\n  name = \"github.com/operator-framework/operator-sdk\"\n")
			gopkgString = gopkgString[:gopkgLoc] + "\n  source = \"https://github.com/" + repo + "\"\n  revision = \"" + commitSha + "\"\n" + gopkgString[gopkgLoc+1:]
			err = ioutil.WriteFile("Gopkg.toml", []byte(gopkgString), fileutil.DefaultFileMode)
			if err != nil {
				t.Fatalf("Failed to write updated Gopkg.toml: %v", err)
			}

			t.Logf("Gopkg.toml: %v", gopkgString)
		} else {
			t.Fatal("Could not find sha of PR")
		}
	}
	cmdOut, err = exec.Command("dep", "ensure").CombinedOutput()
	if err != nil {
		t.Fatalf("Error after modifying Gopkg.toml: %v\nCommand Output: %s\n", err, string(cmdOut))
	}

	// Set replicas to 2 to test leader election. In production, this should
	// almost always be set to 1, because there isn't generally value in having
	// a hot spare operator process.
	opYaml, err := ioutil.ReadFile("deploy/operator.yaml")
	if err != nil {
		t.Fatalf("Could not read deploy/operator.yaml: %v", err)
	}
	newOpYaml := bytes.Replace(opYaml, []byte("replicas: 1"), []byte("replicas: 2"), 1)
	err = ioutil.WriteFile("deploy/operator.yaml", newOpYaml, 0644)
	if err != nil {
		t.Fatalf("Could not write deploy/operator.yaml: %v", err)
	}

	cmd := exec.Command("operator-sdk",
		"add",
		"api",
		"--api-version=cache.example.com/v1alpha1",
		"--kind=Memcached")
	cmd.Env = os.Environ()
	cmdOut, err = cmd.CombinedOutput()
	if err != nil {
		t.Fatalf("Error: %v\nCommand Output: %s\n", err, string(cmdOut))
	}
	cmdOut, err = exec.Command("operator-sdk",
		"add",
		"controller",
		"--api-version=cache.example.com/v1alpha1",
		"--kind=Memcached").CombinedOutput()
	if err != nil {
		t.Fatalf("Error: %v\nCommand Output: %s\n", err, string(cmdOut))
	}

	cmdOut, err = exec.Command("cp", "-a", filepath.Join(gopath, "src/github.com/operator-framework/operator-sdk/example/memcached-operator/memcached_controller.go.tmpl"),
		"pkg/controller/memcached/memcached_controller.go").CombinedOutput()
	if err != nil {
		t.Fatalf("Could not copy memcached example to to pkg/controller/memcached/memcached_controller.go: %v\nCommand Output:\n%v", err, string(cmdOut))
	}
	memcachedTypesFile, err := ioutil.ReadFile("pkg/apis/cache/v1alpha1/memcached_types.go")
	if err != nil {
		t.Fatal(err)
	}
	memcachedTypesFileLines := bytes.Split(memcachedTypesFile, []byte("\n"))
	for lineNum, line := range memcachedTypesFileLines {
		if strings.Contains(string(line), "type MemcachedSpec struct {") {
			memcachedTypesFileLinesIntermediate := append(memcachedTypesFileLines[:lineNum+1], []byte("\tSize int32 `json:\"size\"`"))
			memcachedTypesFileLines = append(memcachedTypesFileLinesIntermediate, memcachedTypesFileLines[lineNum+3:]...)
			break
		}
	}
	for lineNum, line := range memcachedTypesFileLines {
		if strings.Contains(string(line), "type MemcachedStatus struct {") {
			memcachedTypesFileLinesIntermediate := append(memcachedTypesFileLines[:lineNum+1], []byte("\tNodes []string `json:\"nodes\"`"))
			memcachedTypesFileLines = append(memcachedTypesFileLinesIntermediate, memcachedTypesFileLines[lineNum+3:]...)
			break
		}
	}
	if err := os.Remove("pkg/apis/cache/v1alpha1/memcached_types.go"); err != nil {
		t.Fatalf("Failed to remove old memcached_type.go file: (%v)", err)
	}
	err = ioutil.WriteFile("pkg/apis/cache/v1alpha1/memcached_types.go", bytes.Join(memcachedTypesFileLines, []byte("\n")), fileutil.DefaultFileMode)
	if err != nil {
		t.Fatal(err)
	}

	t.Log("Generating k8s")
	cmdOut, err = exec.Command("operator-sdk", "generate", "k8s").CombinedOutput()
	if err != nil {
		t.Fatalf("Error: %v\nCommand Output: %s\n", err, string(cmdOut))
	}

	t.Log("Copying test files to ./test")
	if err = os.MkdirAll("./test", fileutil.DefaultDirFileMode); err != nil {
		t.Fatalf("Could not create test/e2e dir: %v", err)
	}
	cmdOut, err = exec.Command("cp", "-a", filepath.Join(gopath, "src/github.com/operator-framework/operator-sdk/test/e2e/incluster-test-code"), "./test/e2e").CombinedOutput()
	if err != nil {
		t.Fatalf("Could not copy tests to test/e2e: %v\nCommand Output:\n%v", err, string(cmdOut))
	}
	// fix naming of files
	cmdOut, err = exec.Command("mv", "test/e2e/main_test.go.tmpl", "test/e2e/main_test.go").CombinedOutput()
	if err != nil {
		t.Fatalf("Could not rename test/e2e/main_test.go.tmpl: %v\nCommand Output:\n%v", err, string(cmdOut))
	}
	cmdOut, err = exec.Command("mv", "test/e2e/memcached_test.go.tmpl", "test/e2e/memcached_test.go").CombinedOutput()
	if err != nil {
		t.Fatalf("Could not rename test/e2e/memcached_test.go.tmpl: %v\nCommand Output:\n%v", err, string(cmdOut))
	}

	t.Log("Pulling new dependencies with dep ensure")
	cmdOut, err = exec.Command("dep", "ensure").CombinedOutput()
	if err != nil {
		t.Fatalf("Command 'dep ensure' failed: %v\nCommand Output:\n%v", err, string(cmdOut))
	}
	// link local sdk to vendor if not in travis
	if repo == "" {
		for _, dir := range []string{"pkg", "internal"} {
			repoDir := filepath.Join("github.com/operator-framework/operator-sdk", dir)
			vendorDir := filepath.Join("vendor", repoDir)
			if err := os.RemoveAll(vendorDir); err != nil {
				t.Fatalf("Failed to delete old vendor directory: (%v)", err)
			}
			if err := os.Symlink(filepath.Join(gopath, projutil.SrcDir, repoDir), vendorDir); err != nil {
				t.Fatalf("Failed to symlink local operator-sdk project to vendor dir: (%v)", err)
			}
		}
	}

	file, err := yamlutil.GenerateCombinedGlobalManifest(scaffold.CRDsDir)
	if err != nil {
		t.Fatal(err)
	}
	// hacky way to use createFromYAML without exposing the method
	// create crd
	filename := file.Name()
	framework.Global.NamespacedManPath = &filename
	err = ctx.InitializeClusterResources(&framework.CleanupOptions{TestContext: ctx, Timeout: cleanupTimeout, RetryInterval: cleanupRetryInterval})
	if err != nil {
		t.Fatal(err)
	}
	t.Log("Created global resources")

	// run subtests
	t.Run("memcached-group", func(t *testing.T) {
		t.Run("Cluster", MemcachedCluster)
		t.Run("ClusterTest", MemcachedClusterTest)
		t.Run("Local", MemcachedLocal)
	})
}

func memcachedLeaderTest(t *testing.T, f *framework.Framework, ctx *framework.TestCtx) error {
	namespace, err := ctx.GetNamespace()
	if err != nil {
		return err
	}

	err = e2eutil.WaitForOperatorDeployment(t, f.KubeClient, namespace, operatorName, 2, retryInterval, timeout)
	if err != nil {
		return err
	}

<<<<<<< HEAD
	leader, err := verifyLeader(t, namespace, f)
=======
	label := map[string]string{"name": operatorName}

	leader, err := verifyLeader(t, namespace, f, label)
>>>>>>> 99b5bb3e
	if err != nil {
		return err
	}

	// delete the leader's pod so a new leader will get elected
	err = f.Client.Delete(context.TODO(), leader)
	if err != nil {
		return err
	}

	err = e2eutil.WaitForDeletion(t, f.Client.Client, leader, retryInterval, timeout)
	if err != nil {
		return err
	}

<<<<<<< HEAD
	newLeader, err := verifyLeader(t, namespace, f)
=======
	err = e2eutil.WaitForOperatorDeployment(t, f.KubeClient, namespace, operatorName, 2, retryInterval, timeout)
	if err != nil {
		return err
	}

	newLeader, err := verifyLeader(t, namespace, f, label)
>>>>>>> 99b5bb3e
	if err != nil {
		return err
	}
	if newLeader.Name == leader.Name {
		return fmt.Errorf("leader pod name did not change across pod delete")
	}

	return nil
}

<<<<<<< HEAD
func verifyLeader(t *testing.T, namespace string, f *framework.Framework) (*v1.Pod, error) {
=======
func verifyLeader(t *testing.T, namespace string, f *framework.Framework, labels map[string]string) (*v1.Pod, error) {
>>>>>>> 99b5bb3e
	// get configmap, which is the lock
	lockName := "memcached-operator-lock"
	lock := v1.ConfigMap{}
	err := wait.Poll(retryInterval, timeout, func() (done bool, err error) {
		err = f.Client.Get(context.TODO(), types.NamespacedName{Name: lockName, Namespace: namespace}, &lock)
		if err != nil {
			if apierrors.IsNotFound(err) {
				t.Logf("Waiting for availability of leader lock configmap %s\n", lockName)
				return false, nil
			}
			return false, err
		}
		return true, nil
	})
	if err != nil {
		return nil, fmt.Errorf("error getting leader lock configmap: %v\n", err)
	}
	t.Logf("Found leader lock configmap %s\n", lockName)

	owners := lock.GetOwnerReferences()
	if len(owners) != 1 {
		return nil, fmt.Errorf("leader lock has %d owner refs, expected 1", len(owners))
	}
	owner := owners[0]

	// get operator pods
	pods := v1.PodList{}
	opts := client.ListOptions{Namespace: namespace}
<<<<<<< HEAD
	if err := opts.SetLabelSelector("name=memcached-operator"); err != nil {
		t.Fatalf("Failed to set list label selector: (%v)", err)
=======
	for k, v := range labels {
		if err := opts.SetLabelSelector(fmt.Sprintf("%s=%s", k, v)); err != nil {
			return nil, fmt.Errorf("failed to set list label selector: (%v)", err)
		}
>>>>>>> 99b5bb3e
	}
	if err := opts.SetFieldSelector("status.phase=Running"); err != nil {
		t.Fatalf("Failed to set list field selector: (%v)", err)
	}
	err = f.Client.List(context.TODO(), &opts, &pods)
	if err != nil {
		return nil, err
	}
	if len(pods.Items) != 2 {
		return nil, fmt.Errorf("expected 2 pods, found %d", len(pods.Items))
	}

	// find and return the leader
	for _, pod := range pods.Items {
		if pod.Name == owner.Name {
			return &pod, nil
		}
	}
	return nil, fmt.Errorf("did not find operator pod that was referenced by configmap")
}

func memcachedScaleTest(t *testing.T, f *framework.Framework, ctx *framework.TestCtx) error {
	// create example-memcached yaml file
	filename := "deploy/cr.yaml"
	err := ioutil.WriteFile(filename,
		[]byte(crYAML),
		fileutil.DefaultFileMode)
	if err != nil {
		return err
	}

	// create memcached custom resource
	framework.Global.NamespacedManPath = &filename
	err = ctx.InitializeClusterResources(&framework.CleanupOptions{TestContext: ctx, Timeout: cleanupTimeout, RetryInterval: cleanupRetryInterval})
	if err != nil {
		return err
	}
	t.Log("Created cr")

	namespace, err := ctx.GetNamespace()
	if err != nil {
		return err
	}
	// wait for example-memcached to reach 3 replicas
	err = e2eutil.WaitForDeployment(t, f.KubeClient, namespace, "example-memcached", 3, retryInterval, timeout)
	if err != nil {
		return err
	}

	// get fresh copy of memcached object as unstructured
	obj := unstructured.Unstructured{}
	jsonSpec, err := yaml.YAMLToJSON([]byte(crYAML))
	if err != nil {
		return fmt.Errorf("could not convert yaml file to json: %v", err)
	}
	if err := obj.UnmarshalJSON(jsonSpec); err != nil {
		t.Fatalf("Failed to unmarshal memcached CR: (%v)", err)
	}
	obj.SetNamespace(namespace)
	err = f.Client.Get(context.TODO(), types.NamespacedName{Name: obj.GetName(), Namespace: obj.GetNamespace()}, &obj)
	if err != nil {
		return fmt.Errorf("failed to get memcached object: %s", err)
	}
	// update memcached CR size to 4
	spec, ok := obj.Object["spec"].(map[string]interface{})
	if !ok {
		return errors.New("memcached object missing spec field")
	}
	spec["size"] = 4
	err = f.Client.Update(context.TODO(), &obj)
	if err != nil {
		return err
	}

	// wait for example-memcached to reach 4 replicas
	return e2eutil.WaitForDeployment(t, f.KubeClient, namespace, "example-memcached", 4, retryInterval, timeout)
}

func MemcachedLocal(t *testing.T) {
	// get global framework variables
	ctx := framework.NewTestCtx(t)
	defer ctx.Cleanup()
	namespace, err := ctx.GetNamespace()
	if err != nil {
		t.Fatal(err)
	}
	cmd := exec.Command("operator-sdk", "up", "local", "--namespace="+namespace)
	stderr, err := os.Create("stderr.txt")
	if err != nil {
		t.Fatalf("Failed to create stderr.txt: %v", err)
	}
	cmd.Stderr = stderr
	defer func() {
		if err := stderr.Close(); err != nil && !fileutil.IsClosedError(err) {
			t.Errorf("Failed to close stderr: (%v)", err)
		}
	}()

	err = cmd.Start()
	if err != nil {
		t.Fatalf("Error: %v", err)
	}
	ctx.AddCleanupFn(func() error { return cmd.Process.Signal(os.Interrupt) })

	// wait for operator to start (may take a minute to compile the command...)
	err = wait.Poll(time.Second*5, time.Second*100, func() (done bool, err error) {
		file, err := ioutil.ReadFile("stderr.txt")
		if err != nil {
			return false, err
		}
		if len(file) == 0 {
			return false, nil
		}
		return true, nil
	})
	if err != nil {
		t.Fatalf("Local operator not ready after 100 seconds: %v\n", err)
	}

	if err = memcachedScaleTest(t, framework.Global, ctx); err != nil {
		t.Fatal(err)
	}
}

func MemcachedCluster(t *testing.T) {
	// get global framework variables
	ctx := framework.NewTestCtx(t)
	defer ctx.Cleanup()
	operatorYAML, err := ioutil.ReadFile("deploy/operator.yaml")
	if err != nil {
		t.Fatalf("Could not read deploy/operator.yaml: %v", err)
	}
	local := *e2eImageName == ""
	if local {
		*e2eImageName = "quay.io/example/memcached-operator:v0.0.1"
		if err != nil {
			t.Fatal(err)
		}
		operatorYAML = bytes.Replace(operatorYAML, []byte("imagePullPolicy: Always"), []byte("imagePullPolicy: Never"), 1)
		err = ioutil.WriteFile("deploy/operator.yaml", operatorYAML, fileutil.DefaultFileMode)
		if err != nil {
			t.Fatal(err)
		}
	}
	operatorYAML = bytes.Replace(operatorYAML, []byte("REPLACE_IMAGE"), []byte(*e2eImageName), 1)
	err = ioutil.WriteFile("deploy/operator.yaml", operatorYAML, os.FileMode(0644))
	if err != nil {
		t.Fatalf("Failed to write deploy/operator.yaml: %v", err)
	}
	t.Log("Building operator docker image")
	cmdOut, err := exec.Command("operator-sdk", "build", *e2eImageName,
		"--enable-tests",
		"--test-location", "./test/e2e",
		"--namespaced-manifest", "deploy/operator.yaml").CombinedOutput()
	if err != nil {
		t.Fatalf("Error: %v\nCommand Output: %s\n", err, string(cmdOut))
	}

	if !local {
		t.Log("Pushing docker image to repo")
		cmdOut, err = exec.Command("docker", "push", *e2eImageName).CombinedOutput()
		if err != nil {
			t.Fatalf("Error: %v\nCommand Output: %s\n", err, string(cmdOut))
		}
	}

	file, err := yamlutil.GenerateCombinedNamespacedManifest(scaffold.DeployDir)
	if err != nil {
		t.Fatal(err)
	}
	// create namespaced resources
	filename := file.Name()
	framework.Global.NamespacedManPath = &filename
	err = ctx.InitializeClusterResources(&framework.CleanupOptions{TestContext: ctx, Timeout: cleanupTimeout, RetryInterval: cleanupRetryInterval})
	if err != nil {
		t.Fatal(err)
	}
	t.Log("Created namespaced resources")

	namespace, err := ctx.GetNamespace()
	if err != nil {
		t.Fatal(err)
	}
	// wait for memcached-operator to be ready
	err = e2eutil.WaitForOperatorDeployment(t, framework.Global.KubeClient, namespace, operatorName, 2, retryInterval, timeout)
	if err != nil {
		t.Fatal(err)
	}

	if err = memcachedLeaderTest(t, framework.Global, ctx); err != nil {
		t.Fatal(err)
	}

	if err = memcachedScaleTest(t, framework.Global, ctx); err != nil {
		t.Fatal(err)
	}

	if err = memcachedMetricsTest(t, framework.Global, ctx); err != nil {
		t.Fatal(err)
	}
}

func MemcachedClusterTest(t *testing.T) {
	// get global framework variables
	ctx := framework.NewTestCtx(t)
	defer ctx.Cleanup()

	// create sa
	filename := "deploy/service_account.yaml"
	framework.Global.NamespacedManPath = &filename
	err := ctx.InitializeClusterResources(&framework.CleanupOptions{TestContext: ctx, Timeout: cleanupTimeout, RetryInterval: cleanupRetryInterval})
	if err != nil {
		t.Fatal(err)
	}
	t.Log("Created sa")

	// create rbac
	filename = "deploy/role.yaml"
	framework.Global.NamespacedManPath = &filename
	err = ctx.InitializeClusterResources(&framework.CleanupOptions{TestContext: ctx, Timeout: cleanupTimeout, RetryInterval: cleanupRetryInterval})
	if err != nil {
		t.Fatal(err)
	}
	t.Log("Created role")

	filename = "deploy/role_binding.yaml"
	framework.Global.NamespacedManPath = &filename
	err = ctx.InitializeClusterResources(&framework.CleanupOptions{TestContext: ctx, Timeout: cleanupTimeout, RetryInterval: cleanupRetryInterval})
	if err != nil {
		t.Fatal(err)
	}
	t.Log("Created role_binding")

	namespace, err := ctx.GetNamespace()
	if err != nil {
		t.Fatalf("Could not get namespace: %v", err)
	}
	cmdOut, err := exec.Command("operator-sdk", "test", "cluster", *e2eImageName,
		"--namespace", namespace,
		"--image-pull-policy", "Never",
		"--service-account", operatorName).CombinedOutput()
	if err != nil {
		t.Fatalf("In-cluster test failed: %v\nCommand Output:\n%s", err, string(cmdOut))
	}
}

func memcachedMetricsTest(t *testing.T, f *framework.Framework, ctx *framework.TestCtx) error {
	namespace, err := ctx.GetNamespace()
	if err != nil {
		return err
	}

	// Make sure metrics Service exists
	s := v1.Service{}
	err = f.Client.Get(context.TODO(), types.NamespacedName{Name: operatorName, Namespace: namespace}, &s)
	if err != nil {
		return fmt.Errorf("could not get metrics Service: (%v)", err)
	}

	// Get operator pod
	pods := v1.PodList{}
	opts := client.InNamespace(namespace)
	if len(s.Spec.Selector) == 0 {
		return fmt.Errorf("no labels found in metrics Service")
	}

	for k, v := range s.Spec.Selector {
		if err := opts.SetLabelSelector(fmt.Sprintf("%s=%s", k, v)); err != nil {
			return fmt.Errorf("failed to set list label selector: (%v)", err)
		}
	}

	if err := opts.SetFieldSelector("status.phase=Running"); err != nil {
		return fmt.Errorf("failed to set list field selector: (%v)", err)
	}
	err = f.Client.List(context.TODO(), opts, &pods)
	if err != nil {
		return fmt.Errorf("failed to get pods: (%v)", err)
	}

	podName := ""
	numPods := len(pods.Items)
	// TODO(lili): Remove below logic when we enable exposing metrics in all pods.
	if numPods == 0 {
		podName = pods.Items[0].Name
	} else if numPods > 1 {
		// If we got more than one pod, get leader pod name.
		leader, err := verifyLeader(t, namespace, f, s.Spec.Selector)
		if err != nil {
			return err
		}
		podName = leader.Name
	} else {
		return fmt.Errorf("failed to get operator pod: could not select any pods with Service selector %v", s.Spec.Selector)
	}
	// Pod name must be there, otherwise we cannot read metrics data via pod proxy.
	if podName == "" {
		return fmt.Errorf("failed to get pod name")
	}

	// Get metrics data
	request := proxyViaPod(f.KubeClient, namespace, podName, "8383", "/metrics")
	response, err := request.DoRaw()
	if err != nil {
		return fmt.Errorf("failed to get response from metrics: %v", err)
	}

	// Make sure metrics are present
	if len(response) == 0 {
		return fmt.Errorf("metrics body is empty")
	}

	// Perform prometheus metrics lint checks
	l := promlint.New(bytes.NewReader(response))
	problems, err := l.Lint()
	if err != nil {
		return fmt.Errorf("failed to lint metrics: %v", err)
	}
	// TODO(lili): Change to 0, when we upgrade to 1.14.
	// currently there is a problem with one of the metrics in upstream Kubernetes:
	// `workqueue_longest_running_processor_microseconds`.
	// This has been fixed in 1.14 release.
	if len(problems) > 1 {
		return fmt.Errorf("found problems with metrics: %#+v", problems)
	}

	return nil
}

func proxyViaPod(kubeClient kubernetes.Interface, namespace, podName, podPortName, path string) *rest.Request {
	return kubeClient.
		CoreV1().
		RESTClient().
		Get().
		Namespace(namespace).
		Resource("pods").
		SubResource("proxy").
		Name(fmt.Sprintf("%s:%s", podName, podPortName)).
		Suffix(path)
}<|MERGE_RESOLUTION|>--- conflicted
+++ resolved
@@ -100,13 +100,8 @@
 	}
 	ctx.AddCleanupFn(func() error { return os.RemoveAll(absProjectPath) })
 
-<<<<<<< HEAD
-	if err := os.Chdir("memcached-operator"); err != nil {
-		t.Fatalf("Failed to change to memcached-operator directory: (%v)", err)
-=======
 	if err := os.Chdir(operatorName); err != nil {
 		t.Fatalf("Failed to change to %s directory: (%v)", operatorName, err)
->>>>>>> 99b5bb3e
 	}
 	repo, ok := os.LookupEnv("TRAVIS_PULL_REQUEST_SLUG")
 	if repo == "" {
@@ -288,13 +283,9 @@
 		return err
 	}
 
-<<<<<<< HEAD
-	leader, err := verifyLeader(t, namespace, f)
-=======
 	label := map[string]string{"name": operatorName}
 
 	leader, err := verifyLeader(t, namespace, f, label)
->>>>>>> 99b5bb3e
 	if err != nil {
 		return err
 	}
@@ -310,16 +301,12 @@
 		return err
 	}
 
-<<<<<<< HEAD
-	newLeader, err := verifyLeader(t, namespace, f)
-=======
 	err = e2eutil.WaitForOperatorDeployment(t, f.KubeClient, namespace, operatorName, 2, retryInterval, timeout)
 	if err != nil {
 		return err
 	}
 
 	newLeader, err := verifyLeader(t, namespace, f, label)
->>>>>>> 99b5bb3e
 	if err != nil {
 		return err
 	}
@@ -330,11 +317,7 @@
 	return nil
 }
 
-<<<<<<< HEAD
-func verifyLeader(t *testing.T, namespace string, f *framework.Framework) (*v1.Pod, error) {
-=======
 func verifyLeader(t *testing.T, namespace string, f *framework.Framework, labels map[string]string) (*v1.Pod, error) {
->>>>>>> 99b5bb3e
 	// get configmap, which is the lock
 	lockName := "memcached-operator-lock"
 	lock := v1.ConfigMap{}
@@ -363,15 +346,10 @@
 	// get operator pods
 	pods := v1.PodList{}
 	opts := client.ListOptions{Namespace: namespace}
-<<<<<<< HEAD
-	if err := opts.SetLabelSelector("name=memcached-operator"); err != nil {
-		t.Fatalf("Failed to set list label selector: (%v)", err)
-=======
 	for k, v := range labels {
 		if err := opts.SetLabelSelector(fmt.Sprintf("%s=%s", k, v)); err != nil {
 			return nil, fmt.Errorf("failed to set list label selector: (%v)", err)
 		}
->>>>>>> 99b5bb3e
 	}
 	if err := opts.SetFieldSelector("status.phase=Running"); err != nil {
 		t.Fatalf("Failed to set list field selector: (%v)", err)
