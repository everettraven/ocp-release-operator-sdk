---

- name: Verify
  hosts: localhost
  connection: local
  vars:
    ansible_python_interpreter: '{{ ansible_playbook_python }}'
    deploy_dir: "{{ lookup('env', 'MOLECULE_PROJECT_DIRECTORY') }}/deploy"
    custom_resource: "{{ lookup('file', '/'.join([deploy_dir, 'crds/ansible_v1alpha1_memcached_cr.yaml'])) | from_yaml }}"
  tasks:
    - block:
      - name: debug memcached lookup
        debug:
          var: deploy
        vars:
          deploy: '{{ lookup("k8s",
            kind="Deployment",
            api_version="apps/v1",
            namespace=namespace,
            label_selector="app=memcached"
          )}}'

<<<<<<< HEAD
    - name: debug memcached lookup
      debug:
        var: deploy
      vars:
        deploy: '{{ lookup("k8s",
          kind="Deployment",
          api_version="apps/v1",
          namespace=namespace,
          label_selector="app=memcached"
        )}}'

    - name: Wait 2 minutes for memcached deployment
      debug:
        var: deploy
      until: deploy and deploy.status and deploy.status.replicas == deploy.status.get("availableReplicas", 0)
      retries: 12
      delay: 10
      vars:
        deploy: '{{ lookup("k8s",
          kind="Deployment",
          api_version="apps/v1",
          namespace=namespace,
          label_selector="app=memcached"
        )}}'

    - name: Create ConfigMap that the Operator should delete
      k8s:
        definition:
          apiVersion: v1
          kind: ConfigMap
          metadata:
            name: deleteme
            namespace: '{{ namespace }}'
          data:
            delete: me

    - name: debug CR lookup
      debug:
        var: cr
      vars:
        cr: '{{ lookup("k8s",
          kind=custom_resource.kind,
          api_version=custom_resource.apiVersion,
          namespace=namespace,
          resource_name=custom_resource.metadata.name
        )}}'

    - name: Verify custom status exists
      assert:
        that: cr.resources[0].status.get("test") == "hello world"
      when: cr is defined
    - when: molecule_yml.scenario.name == "test-local"
      block:
      - name: Restart the operator by killing the pod
        k8s:
          state: absent
          definition:
            api_version: v1
            kind: Pod
            metadata:
              namespace: '{{ namespace }}'
              name: '{{ pod.metadata.name }}'
        vars:
          pod: '{{ q("k8s", api_version="v1", kind="Pod", namespace=namespace, label_selector="name=memcached-operator").0 }}'

      - name: Wait 2 minutes for operator deployment
        debug:
          var: deploy
        until: deploy and deploy.status and deploy.status.replicas == deploy.status.get("availableReplicas", 0)
        retries: 12
        delay: 10
=======
      - name: Wait 2 minutes for memcached deployment
        debug:
          var: deploy
        until: deploy and deploy.status and deploy.status.replicas == deploy.status.get("availableReplicas", 0)
        retries: 12
        delay: 10
        vars:
          deploy: '{{ lookup("k8s",
            kind="Deployment",
            api_version="apps/v1",
            namespace=namespace,
            label_selector="app=memcached"
          )}}'

      - name: Create ConfigMap that the Operator should delete
        k8s:
          definition:
            apiVersion: v1
            kind: ConfigMap
            metadata:
              name: deleteme
              namespace: '{{ namespace }}'
            data:
              delete: me

      - name: Verify custom status exists
        assert:
          that: debug_cr.status.get("test") == "hello world"
        vars:
          debug_cr: '{{ lookup("k8s",
            kind=custom_resource.kind,
            api_version=custom_resource.apiVersion,
            namespace=namespace,
            resource_name=custom_resource.metadata.name
          )}}'

      # This will verify that the `secret` role was executed
      - name: Verify that test-service was created
        assert:
          that: lookup('k8s', kind='Service', api_version='v1', namespace=namespace, resource_name='test-service')

      - when: molecule_yml.scenario.name == "test-local"
        block:
        - name: Restart the operator by killing the pod
          k8s:
            state: absent
            definition:
              api_version: v1
              kind: Pod
              metadata:
                namespace: '{{ namespace }}'
                name: '{{ pod.metadata.name }}'
          vars:
            pod: '{{ q("k8s", api_version="v1", kind="Pod", namespace=namespace, label_selector="name=memcached-operator").0 }}'

        - name: Wait 2 minutes for operator deployment
          debug:
            var: deploy
          until: deploy and deploy.status and deploy.status.replicas == deploy.status.get("availableReplicas", 0)
          retries: 12
          delay: 10
          vars:
            deploy: '{{ lookup("k8s",
              kind="Deployment",
              api_version="apps/v1",
              namespace=namespace,
              resource_name="memcached-operator"
            )}}'

        - name: Wait for reconciliation to have a chance at finishing
          pause:
            seconds:  15

        - name: Delete the service that is created.
          k8s:
            kind: Service
            api_version: v1
            namespace: '{{ namespace }}'
            name: test-service
            state: absent

        - name: Verify that test-service was re-created
          debug:
            var: service
          until: service
          retries: 12
          delay: 10
          vars:
            service: '{{ lookup("k8s",
              kind="Service",
              api_version="v1",
              namespace=namespace,
              resource_name="test-service",
            )}}'

      - name: Delete the custom resource
        k8s:
          state: absent
          namespace: '{{ namespace }}'
          definition: '{{ custom_resource }}'

      - name: Wait for the custom resource to be deleted
        k8s_facts:
          api_version: '{{ custom_resource.apiVersion }}'
          kind: '{{ custom_resource.kind }}'
          namespace: '{{ namespace }}'
          name: '{{ custom_resource.metadata.name }}'
        register: cr
        retries: 10
        delay: 2
        until: not cr.resources
        failed_when: cr.resources

      - name: Verify the Deployment was deleted (wait 30s)
        assert:
          that: not lookup('k8s', kind='Deployment', api_version='apps/v1', namespace=namespace, label_selector='app=memcached')
        retries: 10
        delay: 3

      - name: Add operator pod to inventory
        add_host:
          name: '{{ pod.metadata.name }}'
          groups: operator
          ansible_connection: kubectl
          ansible_remote_tmp: /tmp/ansible
          kubectl_namespace: '{{ namespace }}'
        when: molecule_yml.scenario.name == "test-local"
        vars:
          pod: '{{ q("k8s", api_version="v1", kind="Pod", namespace=namespace, label_selector="name=memcached-operator").0 }}'
      rescue:
      - name: debug cr
        ignore_errors: yes
        failed_when: false
        debug:
          var: debug_cr
        vars:
          debug_cr: '{{ lookup("k8s",
            kind=custom_resource.kind,
            api_version=custom_resource.apiVersion,
            namespace=namespace,
            resource_name=custom_resource.metadata.name
          )}}'

      - name: debug memcached lookup
        ignore_errors: yes
        failed_when: false
        debug:
          var: deploy
>>>>>>> 99b5bb3e
        vars:
          deploy: '{{ lookup("k8s",
            kind="Deployment",
            api_version="apps/v1",
            namespace=namespace,
<<<<<<< HEAD
            resource_name="memcached-operator"
          )}}'

      - name: Wait for reconcilation to have a chance at finishing
        pause:
          seconds:  15

      - name: Delete the service that is created.
        k8s:
          kind: Service
          api_version: v1
          namespace: '{{ namespace }}'
          name: test-service
          state: absent

      - name: Verify that test-service was re-created
        debug:
          var: service
        until: service
        retries: 12
        delay: 10
        vars:
          service: '{{ lookup("k8s",
            kind="Service",
            api_version="v1",
            namespace=namespace,
            resource_name="test-service",
          )}}'

    - name: Delete the custom resource
      k8s:
        state: absent
        namespace: '{{ namespace }}'
        definition: '{{ custom_resource }}'
    # This will verify that the `secret` role was executed
    - name: Verify that test-service was created
      assert:
        that: lookup('k8s', kind='Service', api_version='v1', namespace=namespace, resource_name='test-service')

    - name: Delete the custom resource
      k8s:
        state: absent
        namespace: '{{ namespace }}'
        definition: '{{ custom_resource }}'

    - name: Wait for the custom resource to be deleted
      k8s_facts:
        api_version: '{{ custom_resource.apiVersion }}'
        kind: '{{ custom_resource.kind }}'
        namespace: '{{ namespace }}'
        name: '{{ custom_resource.metadata.name }}'
      register: cr
      retries: 10
      delay: 2
      until: not cr.resources
      failed_when: cr.resources

    - name: Verify the Deployment was deleted
      assert:
        that: not lookup('k8s', kind='Deployment', api_version='apps/v1', namespace=namespace, label_selector='app=memcached')
      retries: 10
      delay: 3
=======
            label_selector="app=memcached"
          )}}'

      - name: get operator logs
        ignore_errors: yes
        failed_when: false
        command: kubectl logs deployment/{{ definition.metadata.name }} -n {{ namespace }} -c operator
        vars:
          definition: "{{ lookup('file', '/'.join([deploy_dir, 'operator.yaml'])) | from_yaml }}"
        register: log

      - debug: var=log.stdout_lines

      - name: get ansible logs
        ignore_errors: yes
        failed_when: false
        command: kubectl logs deployment/{{ definition.metadata.name }} -n {{ namespace }} -c ansible
        vars:
          definition: "{{ lookup('file', '/'.join([deploy_dir, 'operator.yaml'])) | from_yaml }}"
        register: ansible_log

      - debug: var=ansible_log.stdout_lines

      - fail:
          msg: "Failed in asserts.yml"

- hosts: operator
  gather_facts: no
  become: false
  tasks:
  - name: Output latest log
    command: cat /tmp/ansible-operator/runner/ansible.example.com/v1alpha1/Memcached/{{ namespace }}/example-memcached/artifacts/latest/stdout
    register: ansible_log
  - debug: var=ansible_log.stdout_lines
>>>>>>> 99b5bb3e
<|MERGE_RESOLUTION|>--- conflicted
+++ resolved
@@ -20,79 +20,6 @@
             label_selector="app=memcached"
           )}}'
 
-<<<<<<< HEAD
-    - name: debug memcached lookup
-      debug:
-        var: deploy
-      vars:
-        deploy: '{{ lookup("k8s",
-          kind="Deployment",
-          api_version="apps/v1",
-          namespace=namespace,
-          label_selector="app=memcached"
-        )}}'
-
-    - name: Wait 2 minutes for memcached deployment
-      debug:
-        var: deploy
-      until: deploy and deploy.status and deploy.status.replicas == deploy.status.get("availableReplicas", 0)
-      retries: 12
-      delay: 10
-      vars:
-        deploy: '{{ lookup("k8s",
-          kind="Deployment",
-          api_version="apps/v1",
-          namespace=namespace,
-          label_selector="app=memcached"
-        )}}'
-
-    - name: Create ConfigMap that the Operator should delete
-      k8s:
-        definition:
-          apiVersion: v1
-          kind: ConfigMap
-          metadata:
-            name: deleteme
-            namespace: '{{ namespace }}'
-          data:
-            delete: me
-
-    - name: debug CR lookup
-      debug:
-        var: cr
-      vars:
-        cr: '{{ lookup("k8s",
-          kind=custom_resource.kind,
-          api_version=custom_resource.apiVersion,
-          namespace=namespace,
-          resource_name=custom_resource.metadata.name
-        )}}'
-
-    - name: Verify custom status exists
-      assert:
-        that: cr.resources[0].status.get("test") == "hello world"
-      when: cr is defined
-    - when: molecule_yml.scenario.name == "test-local"
-      block:
-      - name: Restart the operator by killing the pod
-        k8s:
-          state: absent
-          definition:
-            api_version: v1
-            kind: Pod
-            metadata:
-              namespace: '{{ namespace }}'
-              name: '{{ pod.metadata.name }}'
-        vars:
-          pod: '{{ q("k8s", api_version="v1", kind="Pod", namespace=namespace, label_selector="name=memcached-operator").0 }}'
-
-      - name: Wait 2 minutes for operator deployment
-        debug:
-          var: deploy
-        until: deploy and deploy.status and deploy.status.replicas == deploy.status.get("availableReplicas", 0)
-        retries: 12
-        delay: 10
-=======
       - name: Wait 2 minutes for memcached deployment
         debug:
           var: deploy
@@ -241,76 +168,11 @@
         failed_when: false
         debug:
           var: deploy
->>>>>>> 99b5bb3e
         vars:
           deploy: '{{ lookup("k8s",
             kind="Deployment",
             api_version="apps/v1",
             namespace=namespace,
-<<<<<<< HEAD
-            resource_name="memcached-operator"
-          )}}'
-
-      - name: Wait for reconcilation to have a chance at finishing
-        pause:
-          seconds:  15
-
-      - name: Delete the service that is created.
-        k8s:
-          kind: Service
-          api_version: v1
-          namespace: '{{ namespace }}'
-          name: test-service
-          state: absent
-
-      - name: Verify that test-service was re-created
-        debug:
-          var: service
-        until: service
-        retries: 12
-        delay: 10
-        vars:
-          service: '{{ lookup("k8s",
-            kind="Service",
-            api_version="v1",
-            namespace=namespace,
-            resource_name="test-service",
-          )}}'
-
-    - name: Delete the custom resource
-      k8s:
-        state: absent
-        namespace: '{{ namespace }}'
-        definition: '{{ custom_resource }}'
-    # This will verify that the `secret` role was executed
-    - name: Verify that test-service was created
-      assert:
-        that: lookup('k8s', kind='Service', api_version='v1', namespace=namespace, resource_name='test-service')
-
-    - name: Delete the custom resource
-      k8s:
-        state: absent
-        namespace: '{{ namespace }}'
-        definition: '{{ custom_resource }}'
-
-    - name: Wait for the custom resource to be deleted
-      k8s_facts:
-        api_version: '{{ custom_resource.apiVersion }}'
-        kind: '{{ custom_resource.kind }}'
-        namespace: '{{ namespace }}'
-        name: '{{ custom_resource.metadata.name }}'
-      register: cr
-      retries: 10
-      delay: 2
-      until: not cr.resources
-      failed_when: cr.resources
-
-    - name: Verify the Deployment was deleted
-      assert:
-        that: not lookup('k8s', kind='Deployment', api_version='apps/v1', namespace=namespace, label_selector='app=memcached')
-      retries: 10
-      delay: 3
-=======
             label_selector="app=memcached"
           )}}'
 
@@ -344,5 +206,4 @@
   - name: Output latest log
     command: cat /tmp/ansible-operator/runner/ansible.example.com/v1alpha1/Memcached/{{ namespace }}/example-memcached/artifacts/latest/stdout
     register: ansible_log
-  - debug: var=ansible_log.stdout_lines
->>>>>>> 99b5bb3e
+  - debug: var=ansible_log.stdout_lines