// Copyright 2018 The Operator-SDK Authors
//
// Licensed under the Apache License, Version 2.0 (the "License");
// you may not use this file except in compliance with the License.
// You may obtain a copy of the License at
//
//     http://www.apache.org/licenses/LICENSE-2.0
//
// Unless required by applicable law or agreed to in writing, software
// distributed under the License is distributed on an "AS IS" BASIS,
// WITHOUT WARRANTIES OR CONDITIONS OF ANY KIND, either express or implied.
// See the License for the specific language governing permissions and
// limitations under the License.

package generate

import (
	"fmt"
	"path/filepath"

	gencatalog "github.com/operator-framework/operator-sdk/internal/generate/olm-catalog"
	"github.com/operator-framework/operator-sdk/internal/util/projutil"

	"github.com/blang/semver"
	log "github.com/sirupsen/logrus"
	"github.com/spf13/cobra"
)

type csvCmd struct {
	csvVersion       string
	csvChannel       string
	fromVersion      string
	operatorName     string
	outputDir        string
	deployDir        string
	apisDir          string
	crdDir           string
	interactivelevel projutil.InteractiveLevel
	updateCRDs       bool
	defaultChannel   bool
	makeManifests    bool
	interactive      bool
}

func newGenerateCSVCmd() *cobra.Command {
	c := &csvCmd{}
	cmd := &cobra.Command{
		Use:   "csv",
		Short: "Generates a ClusterServiceVersion YAML file for the operator",
		Long: `The 'generate csv' command generates a ClusterServiceVersion (CSV) YAML manifest
for the operator. This file is used to publish the operator to the OLM Catalog.

A CSV semantic version is supplied via the --csv-version flag. If your operator
has already generated a CSV manifest you want to use as a base, supply its
version to --from-version. Otherwise the SDK will scaffold a new CSV manifest.

The --make-manifests flag directs the generator to create a bundle manifests directory
intended to hold your latest operator manifests. This flag is true by default.

More information on bundles:
https://github.com/operator-framework/operator-registry/blob/master/docs/design/operator-bundle.md#operator-bundle-overview

Flags that change project default paths:
  --deploy-dir:
    The CSV's install strategy and permissions will be generated from the operator manifests
    (Deployment and Role/ClusterRole) present in this directory.

  --apis-dir:
    The CSV annotation comments will be parsed from the Go types under this path to
    fill out metadata for owned APIs in spec.customresourcedefinitions.owned.

  --crd-dir:
    The CSV's spec.customresourcedefinitions.owned field is generated from the CRD manifests
    in this path. These CRD manifests are also copied over to the bundle directory if
    --update-crds=true (the default). Additionally the CR manifests will be used to populate
    the CSV example CRs.
`,
		Example: `    ##### Generate a CSV in bundle format from default input paths #####
    $ tree pkg/apis/ deploy/
    pkg/apis/
    ├── ...
    └── cache
        ├── group.go
        ├── v1alpha1
        ├── ...
        └── memcached_types.go
    deploy/
    ├── crds
    │   ├── cache.example.com_memcacheds_crd.yaml
    │   └── cache.example.com_v1alpha1_memcached_cr.yaml
    ├── operator.yaml
    ├── role.yaml
    ├── role_binding.yaml
    └── service_account.yaml

    $ operator-sdk generate csv --csv-version=0.0.1
    INFO[0000] Generating CSV manifest version 0.0.1
    ...

    $ tree deploy/
    deploy/
    ...
    └── olm-catalog
        └── memcached-operator
            └── manifests
                ├── cache.example.com_memcacheds_crd.yaml
                └── memcached-operator.clusterserviceversion.yaml
    ...

    ##### Generate a CSV in package manifests format from default input paths #####

		$ operator-sdk generate csv --csv-version=0.0.1 --make-manifests=false --update-crds
    INFO[0000] Generating CSV manifest version 0.0.1
    ...
    $ tree deploy/
    deploy/
    ...
    └── olm-catalog
        └── memcached-operator
            ├── 0.0.1
            │   ├── cache.example.com_memcacheds_crd.yaml
            │   └── memcached-operator.v0.0.1.clusterserviceversion.yaml
            └── memcached-operator.package.yaml
    ...

    ##### Generate CSV from custom input paths #####
    $ operator-sdk generate csv --csv-version=0.0.1 --update-crds \
    --deploy-dir=config --apis-dir=api --output-dir=production
    INFO[0000] Generating CSV manifest version 0.0.1
    ...

    $ tree config/ api/ production/
    config/
    ├── crds
    │   ├── cache.example.com_memcacheds_crd.yaml
    │   └── cache.example.com_v1alpha1_memcached_cr.yaml
    ├── operator.yaml
    ├── role.yaml
    ├── role_binding.yaml
    └── service_account.yaml
    api/
    ├── ...
    └── cache
    |   ├── group.go
    |   └── v1alpha1
    |       ├── ...
    |       └── memcached_types.go
    production/
    └── olm-catalog
        └── memcached-operator
            ├── 0.0.1
            │   ├── cache.example.com_memcacheds_crd.yaml
            │   └── memcached-operator.v0.0.1.clusterserviceversion.yaml
            └── memcached-operator.package.yaml
`,

		RunE: func(cmd *cobra.Command, args []string) error {
			if len(args) != 0 {
				return fmt.Errorf("command %s doesn't accept any arguments", cmd.CommandPath())
			}
			if err := c.validate(); err != nil {
				return fmt.Errorf("error validating command flags: %v", err)
			}

			if err := projutil.CheckProjectRoot(); err != nil {
				log.Warn("Could not detect project root. Ensure that this command " +
					"runs from the project root directory.")
			}

			// Legacy behavior.
			if !c.makeManifests && !cmd.Flags().Changed("update-crds") {
				c.updateCRDs = false
			}

			// Check if the user has any specific preference to enable / disable interactive prompts.
			// Default behaviour is to disable the prompts.
			if cmd.Flags().Changed("interactive") {
				if c.interactive {
					c.interactivelevel = projutil.InteractiveOnAll
				} else {
					c.interactivelevel = projutil.InteractiveHardOff
				}
			}

			if err := c.run(); err != nil {
				log.Fatal(err)
			}
			return nil
		},
		Deprecated: "use 'generate bundle' or 'generate packagemanifests' instead",
	}

	cmd.Flags().StringVar(&c.csvVersion, "csv-version", "",
		"Semantic version of the CSV. This flag must be set if a package manifest exists")
	cmd.Flags().StringVar(&c.fromVersion, "from-version", "",
		"Semantic version of an existing CSV to use as a base")

	// TODO: Allow multiple paths
	// Deployment and RBAC manifests might be in different dirs e.g kubebuilder
	cmd.Flags().StringVar(&c.deployDir, "deploy-dir", "deploy",
		`Project relative path to root directory for operator manifests (Deployment and RBAC)`)
	cmd.Flags().StringVar(&c.apisDir, "apis-dir", filepath.Join("pkg", "apis"),
		`Project relative path to root directory for API type defintions`)
	// TODO: Allow multiple paths
	// CRD and CR manifests might be in different dirs e.g kubebuilder
	cmd.Flags().StringVar(&c.crdDir, "crd-dir", "",
		`Project relative path to root directory for CRD and CR manifests`)

	cmd.Flags().StringVar(&c.outputDir, "output-dir", "",
		"Base directory to output generated CSV. If --make-manifests=false the resulting "+
			"CSV bundle directory will be <output-dir>/olm-catalog/<operator-name>/<csv-version>. "+
			"If --make-manifests=true, the bundle directory will be <output-dir>/manifests")
	cmd.Flags().StringVar(&c.operatorName, "operator-name", "",
		"Operator name to use while generating CSV")

	cmd.Flags().StringVar(&c.csvChannel, "csv-channel", "",
		"Channel the CSV should be registered under in the package manifest")
	cmd.Flags().BoolVar(&c.defaultChannel, "default-channel", false,
		"Use the channel passed to --csv-channel as the package manifests' default channel. "+
			"Only valid when --csv-channel is set")

	cmd.Flags().BoolVar(&c.updateCRDs, "update-crds", true,
		"Update CRD manifests in deploy/<operator-name>/<csv-version> from the default "+
			"CRDs dir deploy/crds or --crd-dir if set. If --make-manifests=false, this option "+
			"is false by default")
	cmd.Flags().BoolVar(&c.makeManifests, "make-manifests", true,
		"When set, the generator will create or update a CSV manifest in a 'manifests' "+
			"directory. This directory is intended to be used for your latest bundle manifests. "+
			"The default location is deploy/olm-catalog/<operator-name>/manifests. "+
			"If --output-dir is set, the directory will be <output-dir>/manifests")
	cmd.Flags().BoolVar(&c.interactive, "interactive", false,
		"When set, will enable the interactive command prompt feature to fill the UI "+
			"metadata fields in CSV")

	return cmd
}

func (c csvCmd) run() error {
	log.Infof("Generating CSV manifest version %s", c.csvVersion)

	// Default crdDir differently if deployDir is set, since the CRD manifest dir
	// is expected to be in a projects manifests (deploy) dir.
	if c.crdDir == "" {
		if c.deployDir != "" {
			c.crdDir = filepath.Join(c.deployDir, "crds")
		} else {
			c.crdDir = filepath.Join("deploy", "crds")
		}
	}

	if c.operatorName == "" {
		c.operatorName = filepath.Base(projutil.MustGetwd())
	}

	csv := gencatalog.BundleGenerator{
		OperatorName:          c.operatorName,
		CSVVersion:            c.csvVersion,
		FromVersion:           c.fromVersion,
		UpdateCRDs:            c.updateCRDs,
		MakeManifests:         c.makeManifests,
		DeployDir:             c.deployDir,
		ApisDir:               c.apisDir,
		CRDsDir:               c.crdDir,
		OutputDir:             c.outputDir,
		InteractivePreference: c.interactivelevel,
	}

	if err := csv.Generate(); err != nil {
		return fmt.Errorf("error generating CSV: %v", err)
	}

	// A package manifest file is not a part of the bundle format.
	if !c.makeManifests {
<<<<<<< HEAD
		pkg := gencatalog.NewPackageManifest(cfg, c.csvVersion, c.csvChannel, c.defaultChannel)
=======
		pkg := gencatalog.PkgGenerator{
			OperatorName:     c.operatorName,
			CSVVersion:       c.csvVersion,
			OutputDir:        c.outputDir,
			Channel:          c.csvChannel,
			ChannelIsDefault: c.defaultChannel,
		}
>>>>>>> 8e28aca6
		if err := pkg.Generate(); err != nil {
			return fmt.Errorf("error generating package manifest: %v", err)
		}
	}

	log.Info("CSV manifest generated successfully")

	return nil
}

func (c csvCmd) validate() error {
	// If a manifests directory exists, allow no versions to be set. In this case
	// either a new CSV will be created or existing CSV updated in the manifests dir.
	if c.csvVersion != "" {
		if err := validateVersion(c.csvVersion); err != nil {
			return err
		}
	}
	if c.fromVersion != "" {
		if err := validateVersion(c.fromVersion); err != nil {
			return err
		}
		if c.csvVersion == c.fromVersion {
			return fmt.Errorf("--from-version (%s) cannot equal --csv-version; set only csv-version instead",
				c.fromVersion)
		}
	}

	if c.defaultChannel && c.csvChannel == "" {
		return fmt.Errorf("default-channel can only be used if csv-channel is set")
	}

	return nil
}

func validateVersion(version string) error {
	v, err := semver.Parse(version)
	if err != nil {
		return fmt.Errorf("%s is not a valid semantic version: %v", version, err)
	}
	// Ensures numerical values composing csvVersion don't contain leading 0's,
	// ex. 01.01.01
	if v.String() != version {
		return fmt.Errorf("provided CSV version %s contains bad values (parses to %s)", version, v)
	}
	return nil
}<|MERGE_RESOLUTION|>--- conflicted
+++ resolved
@@ -271,9 +271,6 @@
 
 	// A package manifest file is not a part of the bundle format.
 	if !c.makeManifests {
-<<<<<<< HEAD
-		pkg := gencatalog.NewPackageManifest(cfg, c.csvVersion, c.csvChannel, c.defaultChannel)
-=======
 		pkg := gencatalog.PkgGenerator{
 			OperatorName:     c.operatorName,
 			CSVVersion:       c.csvVersion,
@@ -281,7 +278,6 @@
 			Channel:          c.csvChannel,
 			ChannelIsDefault: c.defaultChannel,
 		}
->>>>>>> 8e28aca6
 		if err := pkg.Generate(); err != nil {
 			return fmt.Errorf("error generating package manifest: %v", err)
 		}
