--- conflicted
+++ resolved
@@ -2,11 +2,7 @@
 # It is built with dependencies that take a while to download, thus speeding
 # up ansible deploy jobs.
 
-<<<<<<< HEAD
-FROM registry.access.redhat.com/ubi8/ubi:8.3-297
-=======
 FROM registry.access.redhat.com/ubi8/ubi:8.3-297.1618432833
->>>>>>> 6db9787d
 ARG TARGETARCH
 
 RUN mkdir -p /etc/ansible \
