// Copyright 2018 The Operator-SDK Authors
//
// Licensed under the Apache License, Version 2.0 (the "License");
// you may not use this file except in compliance with the License.
// You may obtain a copy of the License at
//
//     http://www.apache.org/licenses/LICENSE-2.0
//
// Unless required by applicable law or agreed to in writing, software
// distributed under the License is distributed on an "AS IS" BASIS,
// WITHOUT WARRANTIES OR CONDITIONS OF ANY KIND, either express or implied.
// See the License for the specific language governing permissions and
// limitations under the License.

package operator

import (
	"errors"
	"fmt"
	"math/rand"
	"os"
	"strconv"
	"strings"
	"time"

	"k8s.io/apimachinery/pkg/runtime/schema"

	"github.com/operator-framework/operator-sdk/pkg/ansible/controller"
	"github.com/operator-framework/operator-sdk/pkg/ansible/flags"
	"github.com/operator-framework/operator-sdk/pkg/ansible/proxy/controllermap"
	"github.com/operator-framework/operator-sdk/pkg/ansible/runner"

	"sigs.k8s.io/controller-runtime/pkg/manager"
	logf "sigs.k8s.io/controller-runtime/pkg/runtime/log"
	"sigs.k8s.io/controller-runtime/pkg/runtime/signals"
)

// Run - A blocking function which starts a controller-runtime manager
// It starts an Operator by reading in the values in `./watches.yaml`, adds a controller
// to the manager, and finally running the manager.
func Run(done chan error, mgr manager.Manager, f *flags.AnsibleOperatorFlags, cMap *controllermap.ControllerMap) {
	watches, err := runner.NewFromWatches(f.WatchesFile)
	if err != nil {
		logf.Log.WithName("manager").Error(err, "Failed to get watches")
		done <- err
		return
	}
	rand.Seed(time.Now().Unix())
	c := signals.SetupSignalHandler()

	for gvk, runner := range watches {

		// if the WORKER_* environment variable is set, use that value.
		// Otherwise, use the value from the CLI. This is definitely
		// counter-intuitive but it allows the operator admin adjust the
		// number of workers based on their cluster resources. While the
		// author may use the CLI option to specify a suggested
		// configuration for the operator.
		maxWorkers := getMaxWorkers(gvk, f.MaxWorkers)

		o := controller.Options{
			GVK:          gvk,
			Runner:       runner,
			ManageStatus: runner.GetManageStatus(),
			MaxWorkers:   maxWorkers,
		}
		applyFlagsToControllerOptions(f, &o)
		if d, ok := runner.GetReconcilePeriod(); ok {
			o.ReconcilePeriod = d
		}
		ctr := controller.Add(mgr, o)
		if ctr == nil {
			done <- errors.New("failed to add controller")
			return
		}
<<<<<<< HEAD
		cMap.Store(o.GVK, &controllermap.ControllerMapContents{Controller: *ctr,
			WatchDependentResources:     runner.GetWatchDependentResources(),
			WatchClusterScopedResources: runner.GetWatchClusterScopedResources(),
			WatchMap:                    controllermap.NewWatchMap(),
			UIDMap:                      controllermap.NewUIDMap(),
=======
		cMap.Store(o.GVK, &controllermap.Contents{Controller: *ctr,
			WatchDependentResources:     runner.GetWatchDependentResources(),
			WatchClusterScopedResources: runner.GetWatchClusterScopedResources(),
			OwnerWatchMap:               controllermap.NewWatchMap(),
			AnnotationWatchMap:          controllermap.NewWatchMap(),
>>>>>>> 99b5bb3e
		})
	}
	done <- mgr.Start(c)
}

func getMaxWorkers(gvk schema.GroupVersionKind, defvalue int) int {
	envvar := formatEnvVar(gvk.Kind, gvk.Group)
	maxWorkers, err := strconv.Atoi(os.Getenv(envvar))
	if err != nil {
		// we don't care why we couldn't parse it just use one.
		// maybe we should log that we are defaulting to 1.
		logf.Log.WithName("manager").V(0).Info(fmt.Sprintf("Using default value for workers %d", defvalue))
		return defvalue
	}

	return maxWorkers
}

func formatEnvVar(kind string, group string) string {
	envvar := fmt.Sprintf("WORKER_%s_%s", kind, group)
	return strings.ToUpper(strings.Replace(envvar, ".", "_", -1))
}

func applyFlagsToControllerOptions(f *flags.AnsibleOperatorFlags, o *controller.Options) {
	o.ReconcilePeriod = f.ReconcilePeriod
}<|MERGE_RESOLUTION|>--- conflicted
+++ resolved
@@ -73,19 +73,11 @@
 			done <- errors.New("failed to add controller")
 			return
 		}
-<<<<<<< HEAD
-		cMap.Store(o.GVK, &controllermap.ControllerMapContents{Controller: *ctr,
-			WatchDependentResources:     runner.GetWatchDependentResources(),
-			WatchClusterScopedResources: runner.GetWatchClusterScopedResources(),
-			WatchMap:                    controllermap.NewWatchMap(),
-			UIDMap:                      controllermap.NewUIDMap(),
-=======
 		cMap.Store(o.GVK, &controllermap.Contents{Controller: *ctr,
 			WatchDependentResources:     runner.GetWatchDependentResources(),
 			WatchClusterScopedResources: runner.GetWatchClusterScopedResources(),
 			OwnerWatchMap:               controllermap.NewWatchMap(),
 			AnnotationWatchMap:          controllermap.NewWatchMap(),
->>>>>>> 99b5bb3e
 		})
 	}
 	done <- mgr.Start(c)
