// Copyright 2018 The Operator-SDK Authors
//
// Licensed under the Apache License, Version 2.0 (the "License");
// you may not use this file except in compliance with the License.
// You may obtain a copy of the License at
//
//     http://www.apache.org/licenses/LICENSE-2.0
//
// Unless required by applicable law or agreed to in writing, software
// distributed under the License is distributed on an "AS IS" BASIS,
// WITHOUT WARRANTIES OR CONDITIONS OF ANY KIND, either express or implied.
// See the License for the specific language governing permissions and
// limitations under the License.

package controller

import (
	"context"
	"encoding/json"
	"errors"
	"fmt"
	"math/rand"
	"os"
	"strconv"
	"strings"
	"time"

	ansiblestatus "github.com/operator-framework/operator-sdk/pkg/ansible/controller/status"
	"github.com/operator-framework/operator-sdk/pkg/ansible/events"
	"github.com/operator-framework/operator-sdk/pkg/ansible/proxy/kubeconfig"
	"github.com/operator-framework/operator-sdk/pkg/ansible/runner"
	"github.com/operator-framework/operator-sdk/pkg/ansible/runner/eventapi"

	v1 "k8s.io/api/core/v1"
	apierrors "k8s.io/apimachinery/pkg/api/errors"
	metav1 "k8s.io/apimachinery/pkg/apis/meta/v1"
	"k8s.io/apimachinery/pkg/apis/meta/v1/unstructured"
	"k8s.io/apimachinery/pkg/runtime/schema"
	"k8s.io/apimachinery/pkg/types"
	"sigs.k8s.io/controller-runtime/pkg/client"
	"sigs.k8s.io/controller-runtime/pkg/reconcile"
	logf "sigs.k8s.io/controller-runtime/pkg/runtime/log"
)

const (
	// ReconcilePeriodAnnotation - annotation used by a user to specify the reconciliation interval for the CR.
	// To use create a CR with an annotation "ansible.operator-sdk/reconcile-period: 30s" or some other valid
	// Duration. This will override the operators/or controllers reconcile period for that particular CR.
	ReconcilePeriodAnnotation = "ansible.operator-sdk/reconcile-period"
)

// AnsibleOperatorReconciler - object to reconcile runner requests
type AnsibleOperatorReconciler struct {
	GVK             schema.GroupVersionKind
	Runner          runner.Runner
	Client          client.Client
	APIReader       client.Reader
	EventHandlers   []events.EventHandler
	ReconcilePeriod time.Duration
	ManageStatus    bool
}

// Reconcile - handle the event.
func (r *AnsibleOperatorReconciler) Reconcile(request reconcile.Request) (reconcile.Result, error) {
	u := &unstructured.Unstructured{}
	u.SetGroupVersionKind(r.GVK)
	err := r.Client.Get(context.TODO(), request.NamespacedName, u)
	if apierrors.IsNotFound(err) {
		return reconcile.Result{}, nil
	}
	if err != nil {
		return reconcile.Result{}, err
	}

	ident := strconv.Itoa(rand.Int())
	logger := logf.Log.WithName("reconciler").WithValues(
		"job", ident,
		"name", u.GetName(),
		"namespace", u.GetNamespace(),
	)

	reconcileResult := reconcile.Result{RequeueAfter: r.ReconcilePeriod}
	if ds, ok := u.GetAnnotations()[ReconcilePeriodAnnotation]; ok {
		duration, err := time.ParseDuration(ds)
		if err != nil {
			// Should attempt to update to a failed condition
			r.markError(u, request.NamespacedName, fmt.Sprintf("Unable to parse reconcile period annotation: %v", err))
			logger.Error(err, "Unable to parse reconcile period annotation")
			return reconcileResult, err
		}
		reconcileResult.RequeueAfter = duration
	}

	deleted := u.GetDeletionTimestamp() != nil
	finalizer, finalizerExists := r.Runner.GetFinalizer()
	pendingFinalizers := u.GetFinalizers()
	// If the resource is being deleted we don't want to add the finalizer again
	if finalizerExists && !deleted && !contains(pendingFinalizers, finalizer) {
		logger.V(1).Info("Adding finalizer to resource", "Finalizer", finalizer)
		finalizers := append(pendingFinalizers, finalizer)
		u.SetFinalizers(finalizers)
		err := r.Client.Update(context.TODO(), u)
<<<<<<< HEAD
		if exit, err := determineReturn(err); exit {
=======
		if err != nil {
			logger.Error(err, "Unable to update cr with finalizer")
>>>>>>> 99b5bb3e
			return reconcileResult, err
		}
	}
	if !contains(pendingFinalizers, finalizer) && deleted {
		logger.Info("Resource is terminated, skipping reconciliation")
		return reconcile.Result{}, nil
	}

	spec := u.Object["spec"]
	_, ok := spec.(map[string]interface{})
	// Need to handle cases where there is no spec.
	// We can add the spec to the object, which will allow
	// everything to work, and will not get updated.
	// Therefore we can now deal with the case of secrets and configmaps.
	if !ok {
		logger.V(1).Info("Spec was not found")
		u.Object["spec"] = map[string]interface{}{}
<<<<<<< HEAD
		err = r.Client.Update(context.TODO(), u)
		if exit, err := determineReturn(err); exit {
			return reconcileResult, err
		}
=======
>>>>>>> 99b5bb3e
	}

	if r.ManageStatus {
		err = r.markRunning(u, request.NamespacedName)
<<<<<<< HEAD
		if exit, err := determineReturn(err); exit {
=======
		if err != nil {
			logger.Error(err, "Unable to update the status to mark cr as running")
>>>>>>> 99b5bb3e
			return reconcileResult, err
		}
	}

	ownerRef := metav1.OwnerReference{
		APIVersion: u.GetAPIVersion(),
		Kind:       u.GetKind(),
		Name:       u.GetName(),
		UID:        u.GetUID(),
	}

	kc, err := kubeconfig.Create(ownerRef, "http://localhost:8888", u.GetNamespace())
	if err != nil {
		r.markError(u, request.NamespacedName, "Unable to run reconciliation")
		logger.Error(err, "Unable to generate kubeconfig")
		return reconcileResult, err
	}
	defer func() {
		if err := os.Remove(kc.Name()); err != nil {
			logger.Error(err, "Failed to remove generated kubeconfig file")
		}
	}()
	result, err := r.Runner.Run(ident, u, kc.Name())
	if err != nil {
		r.markError(u, request.NamespacedName, "Unable to run reconciliation")
		logger.Error(err, "Unable to run ansible runner")
		return reconcileResult, err
	}

	// iterate events from ansible, looking for the final one
	statusEvent := eventapi.StatusJobEvent{}
	failureMessages := eventapi.FailureMessages{}
	for event := range result.Events() {
		for _, eHandler := range r.EventHandlers {
			go eHandler.Handle(ident, u, event)
		}
		if event.Event == eventapi.EventPlaybookOnStats {
			// convert to StatusJobEvent; would love a better way to do this
			data, err := json.Marshal(event)
			if err != nil {
				return reconcile.Result{}, err
			}
			err = json.Unmarshal(data, &statusEvent)
			if err != nil {
				return reconcile.Result{}, err
			}
		}
		if event.Event == eventapi.EventRunnerOnFailed && !event.IgnoreError() {
			failureMessages = append(failureMessages, event.GetFailedPlaybookMessage())
		}
	}
	if statusEvent.Event == "" {
		eventErr := errors.New("did not receive playbook_on_stats event")
		stdout, err := result.Stdout()
		if err != nil {
			logger.Error(err, "Failed to get ansible-runner stdout")
			return reconcileResult, err
		}
		logger.Error(eventErr, stdout)
		return reconcileResult, eventErr
	}

	err = r.APIReader.Get(context.TODO(), request.NamespacedName, u)
	if err != nil {
		log.Error(err, "Unable to get updated object from api")
		return reconcile.Result{}, err
	}

	// We only want to update the CustomResource once, so we'll track changes and do it at the end
	runSuccessful := len(failureMessages) == 0
	// The finalizer has run successfully, time to remove it
	if deleted && finalizerExists && runSuccessful {
		finalizers := []string{}
		for _, pendingFinalizer := range pendingFinalizers {
			if pendingFinalizer != finalizer {
				finalizers = append(finalizers, pendingFinalizer)
			}
		}
		u.SetFinalizers(finalizers)
		err := r.Client.Update(context.TODO(), u)
<<<<<<< HEAD
		if exit, err := determineReturn(err); exit {
=======
		if err != nil {
			logger.Error(err, "Failed to remove finalizer")
>>>>>>> 99b5bb3e
			return reconcileResult, err
		}
	}
	if r.ManageStatus {
		err = r.markDone(u, request.NamespacedName, statusEvent, failureMessages)
		if exit, err := determineReturn(err); exit {
			return reconcileResult, err
		}

	}
	return reconcileResult, err
}

func (r *AnsibleOperatorReconciler) markRunning(u *unstructured.Unstructured, namespacedName types.NamespacedName) error {
	// Get the latest resource to prevent updating a stale status
	statusInterface := u.Object["status"]
	statusMap, _ := statusInterface.(map[string]interface{})
	crStatus := ansiblestatus.CreateFromMap(statusMap)

	// If there is no current status add that we are working on this resource.
	errCond := ansiblestatus.GetCondition(crStatus, ansiblestatus.FailureConditionType)

	if errCond != nil {
		errCond.Status = v1.ConditionFalse
		ansiblestatus.SetCondition(&crStatus, *errCond)
	}
	// If the condition is currently running, making sure that the values are correct.
	// If they are the same a no-op, if they are different then it is a good thing we
	// are updating it.
	c := ansiblestatus.NewCondition(
		ansiblestatus.RunningConditionType,
		v1.ConditionTrue,
		nil,
		ansiblestatus.RunningReason,
		ansiblestatus.RunningMessage,
	)
	ansiblestatus.SetCondition(&crStatus, *c)
	u.Object["status"] = crStatus.GetJSONMap()
<<<<<<< HEAD
	err := r.Client.Status().Update(context.TODO(), u)
=======
	err = r.Client.Status().Update(context.TODO(), u)
>>>>>>> 99b5bb3e
	if err != nil {
		return err
	}
	return nil
}

// markError - used to alert the user to the issues during the validation of a reconcile run.
// i.e Annotations that could be incorrect
func (r *AnsibleOperatorReconciler) markError(u *unstructured.Unstructured, namespacedName types.NamespacedName, failureMessage string) error {
	logger := logf.Log.WithName("markError")
	// Get the latest resource to prevent updating a stale status
	err := r.Client.Get(context.TODO(), namespacedName, u)
	if apierrors.IsNotFound(err) {
		logger.Info("Resource not found, assuming it was deleted", err)
		return nil
	}
	if err != nil {
		return err
	}
	statusInterface := u.Object["status"]
	statusMap, ok := statusInterface.(map[string]interface{})
	// If the map is not available create one.
	if !ok {
		statusMap = map[string]interface{}{}
	}
	crStatus := ansiblestatus.CreateFromMap(statusMap)

	sc := ansiblestatus.GetCondition(crStatus, ansiblestatus.RunningConditionType)
	if sc != nil {
		sc.Status = v1.ConditionFalse
		ansiblestatus.SetCondition(&crStatus, *sc)
	}

	c := ansiblestatus.NewCondition(
		ansiblestatus.FailureConditionType,
		v1.ConditionTrue,
		nil,
		ansiblestatus.FailedReason,
		failureMessage,
	)
	ansiblestatus.SetCondition(&crStatus, *c)
	// This needs the status subresource to be enabled by default.
	u.Object["status"] = crStatus.GetJSONMap()

	return r.Client.Status().Update(context.TODO(), u)
}

func (r *AnsibleOperatorReconciler) markDone(u *unstructured.Unstructured, namespacedName types.NamespacedName, statusEvent eventapi.StatusJobEvent, failureMessages eventapi.FailureMessages) error {
	statusInterface := u.Object["status"]
	statusMap, _ := statusInterface.(map[string]interface{})
	crStatus := ansiblestatus.CreateFromMap(statusMap)

	runSuccessful := len(failureMessages) == 0
	ansibleStatus := ansiblestatus.NewAnsibleResultFromStatusJobEvent(statusEvent)

	if !runSuccessful {
		sc := ansiblestatus.GetCondition(crStatus, ansiblestatus.RunningConditionType)
		sc.Status = v1.ConditionFalse
		ansiblestatus.SetCondition(&crStatus, *sc)
		c := ansiblestatus.NewCondition(
			ansiblestatus.FailureConditionType,
			v1.ConditionTrue,
			ansibleStatus,
			ansiblestatus.FailedReason,
			strings.Join(failureMessages, "\n"),
		)
		ansiblestatus.SetCondition(&crStatus, *c)
	} else {
		c := ansiblestatus.NewCondition(
			ansiblestatus.RunningConditionType,
			v1.ConditionTrue,
			ansibleStatus,
			ansiblestatus.SuccessfulReason,
			ansiblestatus.SuccessfulMessage,
		)
		// Remove the failure condition if set, because this completed successfully.
		ansiblestatus.RemoveCondition(&crStatus, ansiblestatus.FailureConditionType)
		ansiblestatus.SetCondition(&crStatus, *c)
	}
	// This needs the status subresource to be enabled by default.
	u.Object["status"] = crStatus.GetJSONMap()

	return r.Client.Status().Update(context.TODO(), u)
}

func contains(l []string, s string) bool {
	for _, elem := range l {
		if elem == s {
			return true
		}
	}
	return false
}

// determineReturn - if the object was updated outside of our controller
// this means that the current reconcilation is over and we should use the
// latest version. To do this, we just exit without error because the
// latest version should be queued for update.
func determineReturn(err error) (bool, error) {
	exit := false
	if err == nil {
		return exit, err
	}
	exit = true

	if apierrors.IsConflict(err) {
		log.V(1).Info("Conflict found during an update; re-running reconcilation")
		return exit, nil
	}
	return exit, err
}<|MERGE_RESOLUTION|>--- conflicted
+++ resolved
@@ -100,12 +100,8 @@
 		finalizers := append(pendingFinalizers, finalizer)
 		u.SetFinalizers(finalizers)
 		err := r.Client.Update(context.TODO(), u)
-<<<<<<< HEAD
-		if exit, err := determineReturn(err); exit {
-=======
 		if err != nil {
 			logger.Error(err, "Unable to update cr with finalizer")
->>>>>>> 99b5bb3e
 			return reconcileResult, err
 		}
 	}
@@ -123,23 +119,12 @@
 	if !ok {
 		logger.V(1).Info("Spec was not found")
 		u.Object["spec"] = map[string]interface{}{}
-<<<<<<< HEAD
-		err = r.Client.Update(context.TODO(), u)
-		if exit, err := determineReturn(err); exit {
-			return reconcileResult, err
-		}
-=======
->>>>>>> 99b5bb3e
 	}
 
 	if r.ManageStatus {
 		err = r.markRunning(u, request.NamespacedName)
-<<<<<<< HEAD
-		if exit, err := determineReturn(err); exit {
-=======
 		if err != nil {
 			logger.Error(err, "Unable to update the status to mark cr as running")
->>>>>>> 99b5bb3e
 			return reconcileResult, err
 		}
 	}
@@ -220,12 +205,8 @@
 		}
 		u.SetFinalizers(finalizers)
 		err := r.Client.Update(context.TODO(), u)
-<<<<<<< HEAD
-		if exit, err := determineReturn(err); exit {
-=======
 		if err != nil {
 			logger.Error(err, "Failed to remove finalizer")
->>>>>>> 99b5bb3e
 			return reconcileResult, err
 		}
 	}
@@ -264,11 +245,7 @@
 	)
 	ansiblestatus.SetCondition(&crStatus, *c)
 	u.Object["status"] = crStatus.GetJSONMap()
-<<<<<<< HEAD
-	err := r.Client.Status().Update(context.TODO(), u)
-=======
 	err = r.Client.Status().Update(context.TODO(), u)
->>>>>>> 99b5bb3e
 	if err != nil {
 		return err
 	}
