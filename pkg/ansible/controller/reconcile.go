// Copyright 2018 The Operator-SDK Authors
//
// Licensed under the Apache License, Version 2.0 (the "License");
// you may not use this file except in compliance with the License.
// You may obtain a copy of the License at
//
//     http://www.apache.org/licenses/LICENSE-2.0
//
// Unless required by applicable law or agreed to in writing, software
// distributed under the License is distributed on an "AS IS" BASIS,
// WITHOUT WARRANTIES OR CONDITIONS OF ANY KIND, either express or implied.
// See the License for the specific language governing permissions and
// limitations under the License.

package controller

import (
	"context"
	"encoding/json"
	"errors"
	"fmt"
	"math/rand"
	"os"
	"strconv"
	"strings"
	"time"

	ansiblestatus "github.com/operator-framework/operator-sdk/pkg/ansible/controller/status"
	"github.com/operator-framework/operator-sdk/pkg/ansible/events"
	"github.com/operator-framework/operator-sdk/pkg/ansible/metrics"
	"github.com/operator-framework/operator-sdk/pkg/ansible/proxy/kubeconfig"
	"github.com/operator-framework/operator-sdk/pkg/ansible/runner"
	"github.com/operator-framework/operator-sdk/pkg/ansible/runner/eventapi"

	v1 "k8s.io/api/core/v1"
	apierrors "k8s.io/apimachinery/pkg/api/errors"
	metav1 "k8s.io/apimachinery/pkg/apis/meta/v1"
	"k8s.io/apimachinery/pkg/apis/meta/v1/unstructured"
	"k8s.io/apimachinery/pkg/runtime/schema"
	"k8s.io/apimachinery/pkg/types"
	"sigs.k8s.io/controller-runtime/pkg/client"
	"sigs.k8s.io/controller-runtime/pkg/reconcile"
	logf "sigs.k8s.io/controller-runtime/pkg/runtime/log"
)

const (
	// ReconcilePeriodAnnotation - annotation used by a user to specify the reconciliation interval for the CR.
	// To use create a CR with an annotation "ansible.operator-sdk/reconcile-period: 30s" or some other valid
	// Duration. This will override the operators/or controllers reconcile period for that particular CR.
	ReconcilePeriodAnnotation = "ansible.operator-sdk/reconcile-period"
)

// AnsibleOperatorReconciler - object to reconcile runner requests
type AnsibleOperatorReconciler struct {
	GVK             schema.GroupVersionKind
	Runner          runner.Runner
	Client          client.Client
	APIReader       client.Reader
	EventHandlers   []events.EventHandler
	ReconcilePeriod time.Duration
	ManageStatus    bool
}

// Reconcile - handle the event.
func (r *AnsibleOperatorReconciler) Reconcile(request reconcile.Request) (reconcile.Result, error) {
	u := &unstructured.Unstructured{}
	u.SetGroupVersionKind(r.GVK)
	err := r.Client.Get(context.TODO(), request.NamespacedName, u)
	if apierrors.IsNotFound(err) {
		return reconcile.Result{}, nil
	}
	if err != nil {
		return reconcile.Result{}, err
	}

	ident := strconv.Itoa(rand.Int())
	logger := logf.Log.WithName("reconciler").WithValues(
		"job", ident,
		"name", u.GetName(),
		"namespace", u.GetNamespace(),
	)

	reconcileResult := reconcile.Result{RequeueAfter: r.ReconcilePeriod}
	if ds, ok := u.GetAnnotations()[ReconcilePeriodAnnotation]; ok {
		duration, err := time.ParseDuration(ds)
		if err != nil {
			// Should attempt to update to a failed condition
			r.markError(u, request.NamespacedName, fmt.Sprintf("Unable to parse reconcile period annotation: %v", err))
			logger.Error(err, "Unable to parse reconcile period annotation")
			return reconcileResult, err
		}
		reconcileResult.RequeueAfter = duration
	}

	deleted := u.GetDeletionTimestamp() != nil
	finalizer, finalizerExists := r.Runner.GetFinalizer()
	pendingFinalizers := u.GetFinalizers()
	// If the resource is being deleted we don't want to add the finalizer again
	if finalizerExists && !deleted && !contains(pendingFinalizers, finalizer) {
		logger.V(1).Info("Adding finalizer to resource", "Finalizer", finalizer)
		finalizers := append(pendingFinalizers, finalizer)
		u.SetFinalizers(finalizers)
		err := r.Client.Update(context.TODO(), u)
		if err != nil {
			logger.Error(err, "Unable to update cr with finalizer")
			return reconcileResult, err
		}
	}
	if !contains(pendingFinalizers, finalizer) && deleted {
		logger.Info("Resource is terminated, skipping reconciliation")
		return reconcile.Result{}, nil
	}

	spec := u.Object["spec"]
	_, ok := spec.(map[string]interface{})
	// Need to handle cases where there is no spec.
	// We can add the spec to the object, which will allow
	// everything to work, and will not get updated.
	// Therefore we can now deal with the case of secrets and configmaps.
	if !ok {
		logger.V(1).Info("Spec was not found")
		u.Object["spec"] = map[string]interface{}{}
	}

	if r.ManageStatus {
		err = r.markRunning(u, request.NamespacedName)
		if err != nil {
			logger.Error(err, "Unable to update the status to mark cr as running")
			return reconcileResult, err
		}
	}

	ownerRef := metav1.OwnerReference{
		APIVersion: u.GetAPIVersion(),
		Kind:       u.GetKind(),
		Name:       u.GetName(),
		UID:        u.GetUID(),
	}

	kc, err := kubeconfig.Create(ownerRef, "http://localhost:8888", u.GetNamespace())
	if err != nil {
		r.markError(u, request.NamespacedName, "Unable to run reconciliation")
		logger.Error(err, "Unable to generate kubeconfig")
		return reconcileResult, err
	}
	defer func() {
		if err := os.Remove(kc.Name()); err != nil {
			logger.Error(err, "Failed to remove generated kubeconfig file")
		}
	}()
	result, err := r.Runner.Run(ident, u, kc.Name())
	if err != nil {
		r.markError(u, request.NamespacedName, "Unable to run reconciliation")
		logger.Error(err, "Unable to run ansible runner")
		return reconcileResult, err
	}

	// iterate events from ansible, looking for the final one
	statusEvent := eventapi.StatusJobEvent{}
	failureMessages := eventapi.FailureMessages{}
	for event := range result.Events() {
		for _, eHandler := range r.EventHandlers {
			go eHandler.Handle(ident, u, event)
		}
		if event.Event == eventapi.EventPlaybookOnStats {
			// convert to StatusJobEvent; would love a better way to do this
			data, err := json.Marshal(event)
			if err != nil {
				return reconcile.Result{}, err
			}
			err = json.Unmarshal(data, &statusEvent)
			if err != nil {
				return reconcile.Result{}, err
			}
		}
		if event.Event == eventapi.EventRunnerOnFailed && !event.IgnoreError() {
			failureMessages = append(failureMessages, event.GetFailedPlaybookMessage())
		}
	}
	if statusEvent.Event == "" {
		eventErr := errors.New("did not receive playbook_on_stats event")
		stdout, err := result.Stdout()
		if err != nil {
			logger.Error(err, "Failed to get ansible-runner stdout")
			return reconcileResult, err
		}
		logger.Error(eventErr, stdout)
		return reconcileResult, eventErr
	}

<<<<<<< HEAD
	err = r.APIReader.Get(context.TODO(), request.NamespacedName, u)
	if err != nil {
		log.Error(err, "Unable to get updated object from api")
		return reconcile.Result{}, err
	}

	// We only want to update the CustomResource once, so we'll track changes and do it at the end
=======
	// Need to get the unstructured object after ansible
	// this needs to hit the API
	err = r.Client.Get(context.TODO(), request.NamespacedName, u)
	if apierrors.IsNotFound(err) {
		return reconcile.Result{}, nil
	}
	if err != nil {
		return reconcile.Result{}, err
	}

	// try to get the updated finalizers
	pendingFinalizers = u.GetFinalizers()

	// We only want to update the CustomResource once, so we'll track changes
	// and do it at the end
>>>>>>> 95f2c1da
	runSuccessful := len(failureMessages) == 0
	// The finalizer has run successfully, time to remove it
	if deleted && finalizerExists && runSuccessful {
		finalizers := []string{}
		for _, pendingFinalizer := range pendingFinalizers {
			if pendingFinalizer != finalizer {
				finalizers = append(finalizers, pendingFinalizer)
			}
		}
		u.SetFinalizers(finalizers)
		err := r.Client.Update(context.TODO(), u)
		if err != nil {
			logger.Error(err, "Failed to remove finalizer")
			return reconcileResult, err
		}
	}
	if r.ManageStatus {
		err = r.markDone(u, request.NamespacedName, statusEvent, failureMessages)
		if exit, err := determineReturn(err); exit {
			return reconcileResult, err
		}

	}
	return reconcileResult, err
}

func (r *AnsibleOperatorReconciler) markRunning(u *unstructured.Unstructured, namespacedName types.NamespacedName) error {
	// Get the latest resource to prevent updating a stale status
	statusInterface := u.Object["status"]
	statusMap, _ := statusInterface.(map[string]interface{})
	crStatus := ansiblestatus.CreateFromMap(statusMap)

	// If there is no current status add that we are working on this resource.
	errCond := ansiblestatus.GetCondition(crStatus, ansiblestatus.FailureConditionType)

	if errCond != nil {
		errCond.Status = v1.ConditionFalse
		ansiblestatus.SetCondition(&crStatus, *errCond)
	}
	// If the condition is currently running, making sure that the values are correct.
	// If they are the same a no-op, if they are different then it is a good thing we
	// are updating it.
	c := ansiblestatus.NewCondition(
		ansiblestatus.RunningConditionType,
		v1.ConditionTrue,
		nil,
		ansiblestatus.RunningReason,
		ansiblestatus.RunningMessage,
	)
	ansiblestatus.SetCondition(&crStatus, *c)
	u.Object["status"] = crStatus.GetJSONMap()
	err := r.Client.Status().Update(context.TODO(), u)
	if err != nil {
		return err
	}
	return nil
}

// markError - used to alert the user to the issues during the validation of a reconcile run.
// i.e Annotations that could be incorrect
func (r *AnsibleOperatorReconciler) markError(u *unstructured.Unstructured, namespacedName types.NamespacedName, failureMessage string) error {
	logger := logf.Log.WithName("markError")
	metrics.ReconcileFailed(r.GVK.String())
	// Get the latest resource to prevent updating a stale status
	err := r.Client.Get(context.TODO(), namespacedName, u)
	if apierrors.IsNotFound(err) {
		logger.Info("Resource not found, assuming it was deleted", err)
		return nil
	}
	if err != nil {
		return err
	}
	statusInterface := u.Object["status"]
	statusMap, ok := statusInterface.(map[string]interface{})
	// If the map is not available create one.
	if !ok {
		statusMap = map[string]interface{}{}
	}
	crStatus := ansiblestatus.CreateFromMap(statusMap)

	sc := ansiblestatus.GetCondition(crStatus, ansiblestatus.RunningConditionType)
	if sc != nil {
		sc.Status = v1.ConditionFalse
		ansiblestatus.SetCondition(&crStatus, *sc)
	}

	c := ansiblestatus.NewCondition(
		ansiblestatus.FailureConditionType,
		v1.ConditionTrue,
		nil,
		ansiblestatus.FailedReason,
		failureMessage,
	)
	ansiblestatus.SetCondition(&crStatus, *c)
	// This needs the status subresource to be enabled by default.
	u.Object["status"] = crStatus.GetJSONMap()

	return r.Client.Status().Update(context.TODO(), u)
}

func (r *AnsibleOperatorReconciler) markDone(u *unstructured.Unstructured, namespacedName types.NamespacedName, statusEvent eventapi.StatusJobEvent, failureMessages eventapi.FailureMessages) error {
	statusInterface := u.Object["status"]
	statusMap, _ := statusInterface.(map[string]interface{})
	crStatus := ansiblestatus.CreateFromMap(statusMap)

	runSuccessful := len(failureMessages) == 0
	ansibleStatus := ansiblestatus.NewAnsibleResultFromStatusJobEvent(statusEvent)

	if !runSuccessful {
		metrics.ReconcileFailed(r.GVK.String())
		sc := ansiblestatus.GetCondition(crStatus, ansiblestatus.RunningConditionType)
		sc.Status = v1.ConditionFalse
		ansiblestatus.SetCondition(&crStatus, *sc)
		c := ansiblestatus.NewCondition(
			ansiblestatus.FailureConditionType,
			v1.ConditionTrue,
			ansibleStatus,
			ansiblestatus.FailedReason,
			strings.Join(failureMessages, "\n"),
		)
		ansiblestatus.SetCondition(&crStatus, *c)
	} else {
		metrics.ReconcileSucceeded(r.GVK.String())
		c := ansiblestatus.NewCondition(
			ansiblestatus.RunningConditionType,
			v1.ConditionTrue,
			ansibleStatus,
			ansiblestatus.SuccessfulReason,
			ansiblestatus.SuccessfulMessage,
		)
		// Remove the failure condition if set, because this completed successfully.
		ansiblestatus.RemoveCondition(&crStatus, ansiblestatus.FailureConditionType)
		ansiblestatus.SetCondition(&crStatus, *c)
	}
	// This needs the status subresource to be enabled by default.
	u.Object["status"] = crStatus.GetJSONMap()

	return r.Client.Status().Update(context.TODO(), u)
}

func contains(l []string, s string) bool {
	for _, elem := range l {
		if elem == s {
			return true
		}
	}
	return false
}

// determineReturn - if the object was updated outside of our controller
// this means that the current reconcilation is over and we should use the
// latest version. To do this, we just exit without error because the
// latest version should be queued for update.
func determineReturn(err error) (bool, error) {
	exit := false
	if err == nil {
		return exit, err
	}
	exit = true

	if apierrors.IsConflict(err) {
		log.V(1).Info("Conflict found during an update; re-running reconcilation")
		return exit, nil
	}
	return exit, err
}<|MERGE_RESOLUTION|>--- conflicted
+++ resolved
@@ -55,7 +55,6 @@
 	GVK             schema.GroupVersionKind
 	Runner          runner.Runner
 	Client          client.Client
-	APIReader       client.Reader
 	EventHandlers   []events.EventHandler
 	ReconcilePeriod time.Duration
 	ManageStatus    bool
@@ -188,15 +187,6 @@
 		return reconcileResult, eventErr
 	}
 
-<<<<<<< HEAD
-	err = r.APIReader.Get(context.TODO(), request.NamespacedName, u)
-	if err != nil {
-		log.Error(err, "Unable to get updated object from api")
-		return reconcile.Result{}, err
-	}
-
-	// We only want to update the CustomResource once, so we'll track changes and do it at the end
-=======
 	// Need to get the unstructured object after ansible
 	// this needs to hit the API
 	err = r.Client.Get(context.TODO(), request.NamespacedName, u)
@@ -212,7 +202,6 @@
 
 	// We only want to update the CustomResource once, so we'll track changes
 	// and do it at the end
->>>>>>> 95f2c1da
 	runSuccessful := len(failureMessages) == 0
 	// The finalizer has run successfully, time to remove it
 	if deleted && finalizerExists && runSuccessful {
@@ -231,16 +220,19 @@
 	}
 	if r.ManageStatus {
 		err = r.markDone(u, request.NamespacedName, statusEvent, failureMessages)
-		if exit, err := determineReturn(err); exit {
-			return reconcileResult, err
-		}
-
+		if err != nil {
+			logger.Error(err, "Failed to mark status done")
+		}
 	}
 	return reconcileResult, err
 }
 
 func (r *AnsibleOperatorReconciler) markRunning(u *unstructured.Unstructured, namespacedName types.NamespacedName) error {
 	// Get the latest resource to prevent updating a stale status
+	err := r.Client.Get(context.TODO(), namespacedName, u)
+	if err != nil {
+		return err
+	}
 	statusInterface := u.Object["status"]
 	statusMap, _ := statusInterface.(map[string]interface{})
 	crStatus := ansiblestatus.CreateFromMap(statusMap)
@@ -264,7 +256,7 @@
 	)
 	ansiblestatus.SetCondition(&crStatus, *c)
 	u.Object["status"] = crStatus.GetJSONMap()
-	err := r.Client.Status().Update(context.TODO(), u)
+	err = r.Client.Status().Update(context.TODO(), u)
 	if err != nil {
 		return err
 	}
@@ -314,6 +306,16 @@
 }
 
 func (r *AnsibleOperatorReconciler) markDone(u *unstructured.Unstructured, namespacedName types.NamespacedName, statusEvent eventapi.StatusJobEvent, failureMessages eventapi.FailureMessages) error {
+	logger := logf.Log.WithName("markDone")
+	// Get the latest resource to prevent updating a stale status
+	err := r.Client.Get(context.TODO(), namespacedName, u)
+	if apierrors.IsNotFound(err) {
+		logger.Info("Resource not found, assuming it was deleted", err)
+		return nil
+	}
+	if err != nil {
+		return err
+	}
 	statusInterface := u.Object["status"]
 	statusMap, _ := statusInterface.(map[string]interface{})
 	crStatus := ansiblestatus.CreateFromMap(statusMap)
@@ -360,22 +362,4 @@
 		}
 	}
 	return false
-}
-
-// determineReturn - if the object was updated outside of our controller
-// this means that the current reconcilation is over and we should use the
-// latest version. To do this, we just exit without error because the
-// latest version should be queued for update.
-func determineReturn(err error) (bool, error) {
-	exit := false
-	if err == nil {
-		return exit, err
-	}
-	exit = true
-
-	if apierrors.IsConflict(err) {
-		log.V(1).Info("Conflict found during an update; re-running reconcilation")
-		return exit, nil
-	}
-	return exit, err
 }