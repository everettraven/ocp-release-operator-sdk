--- conflicted
+++ resolved
@@ -10,8 +10,6 @@
 
 ### Bug Fixes
 
-<<<<<<< HEAD
-=======
 ## v0.12.0
 
 ### Added
@@ -113,7 +111,6 @@
 - Added missing `jmespath` dependency to Ansible-based Operator .travis.yml file template. ([#2027](https://github.com/operator-framework/operator-sdk/pull/2027))
 - Fixed invalid usage of `logr.Logger.Info()` in the Ansible-based operator implementation, which caused unnecessary operator panics. ([#2031](https://github.com/operator-framework/operator-sdk/pull/2031))
 
->>>>>>> 8ee75967
 ## v0.10.0
 
 ### Added
