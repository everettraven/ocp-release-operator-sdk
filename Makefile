SHELL = /bin/bash

# IMAGE_VERSION represents the ansible-operator, helm-operator, and scorecard subproject versions.
# This value must be updated to the release tag of the most recent release, a change that must
# occur in the release commit. IMAGE_VERSION will be removed once each subproject that uses this
# version is moved to a separate repo and release process.
<<<<<<< HEAD
export IMAGE_VERSION = v1.13.0
=======
export IMAGE_VERSION = v1.15.0
>>>>>>> f6326e83
# Build-time variables to inject into binaries
export SIMPLE_VERSION = $(shell (test "$(shell git describe)" = "$(shell git describe --abbrev=0)" && echo $(shell git describe)) || echo $(shell git describe --abbrev=0)+git)
export GIT_VERSION = $(shell git describe --dirty --tags --always)
export GIT_COMMIT = $(shell git rev-parse HEAD)
export K8S_VERSION = 1.21
# TODO: bump this to 1.21, after kubectl `--generator` flag is removed from e2e tests.
export ENVTEST_K8S_VERSION = 1.21.1

# Build settings
export TOOLS_DIR = tools/bin
export SCRIPTS_DIR = tools/scripts
REPO = $(shell go list -m)
BUILD_DIR = build
GO_ASMFLAGS = -asmflags "all=-trimpath=$(shell dirname $(PWD))"
GO_GCFLAGS = -gcflags "all=-trimpath=$(shell dirname $(PWD))"
GO_BUILD_ARGS = \
  $(GO_GCFLAGS) $(GO_ASMFLAGS) \
  -ldflags " \
    -X '$(REPO)/internal/version.Version=$(SIMPLE_VERSION)' \
    -X '$(REPO)/internal/version.GitVersion=$(GIT_VERSION)' \
    -X '$(REPO)/internal/version.GitCommit=$(GIT_COMMIT)' \
    -X '$(REPO)/internal/version.KubernetesVersion=v$(K8S_VERSION)' \
    -X '$(REPO)/internal/version.ImageVersion=$(IMAGE_VERSION)' \
  " \

export GO111MODULE = on
export CGO_ENABLED = 0
export PATH := $(PWD)/$(BUILD_DIR):$(PWD)/$(TOOLS_DIR):$(PATH)

##@ Development

.PHONY: generate
generate: build # Generate CLI docs and samples
	go run ./hack/generate/cncf-maintainers/main.go
	go run ./hack/generate/cli-doc/gen-cli-doc.go
	go run ./hack/generate/samples/generate_testdata.go
	go generate ./...

.PHONY: bindata
OLM_VERSIONS = 0.16.1 0.17.0 0.18.2
bindata: ## Update project bindata
	./hack/generate/olm_bindata.sh $(OLM_VERSIONS)
	$(MAKE) fix

.PHONY: fix
fix: ## Fixup files in the repo.
	go mod tidy
	go fmt ./...

.PHONY: clean
clean: ## Cleanup build artifacts and tool binaries.
	rm -rf $(BUILD_DIR) dist $(TOOLS_DIR)

##@ Build

.PHONY: install
install: ## Install operator-sdk, ansible-operator, and helm-operator.
	go install $(GO_BUILD_ARGS) ./cmd/{operator-sdk,ansible-operator,helm-operator}

.PHONY: build
build: ## Build operator-sdk, ansible-operator, and helm-operator.
	@mkdir -p $(BUILD_DIR)
	go build $(GO_BUILD_ARGS) -o $(BUILD_DIR) ./cmd/{operator-sdk,ansible-operator,helm-operator}

.PHONY: build/operator-sdk build/ansible-operator build/helm-operator
build/operator-sdk build/ansible-operator build/helm-operator:
	go build $(GO_BUILD_ARGS) -o $(BUILD_DIR)/$(@F) ./cmd/$(@F)

# Build scorecard binaries.
.PHONY: build/scorecard-test build/scorecard-test-kuttl build/custom-scorecard-tests
build/scorecard-test build/scorecard-test-kuttl build/custom-scorecard-tests:
	go build $(GO_GCFLAGS) $(GO_ASMFLAGS) -o $(BUILD_DIR)/$(@F) ./images/$(@F)

##@ Dev image build

# Convenience wrapper for building all remotely hosted images.
.PHONY: image-build
IMAGE_TARGET_LIST = operator-sdk helm-operator ansible-operator ansible-operator-2.11-preview scorecard-test scorecard-test-kuttl
image-build: $(foreach i,$(IMAGE_TARGET_LIST),image/$(i)) ## Build all images.

# Convenience wrapper for building dependency base images.
.PHONY: image-build-base
IMAGE_BASE_TARGET_LIST = ansible-operator ansible-operator-2.11-preview
image-build-base: $(foreach i,$(IMAGE_BASE_TARGET_LIST),image-base/$(i)) ## Build all images.

# Build an image.
BUILD_IMAGE_REPO = quay.io/operator-framework
# When running in a terminal, this will be false. If true (ex. CI), print plain progress.
ifneq ($(shell test -t 0; echo $$?),0)
DOCKER_PROGRESS = --progress plain
endif
image/%: export DOCKER_CLI_EXPERIMENTAL = enabled
image/%:
	docker buildx build $(DOCKER_PROGRESS) -t $(BUILD_IMAGE_REPO)/$*:dev -f ./images/$*/Dockerfile --load .

image-base/%: export DOCKER_CLI_EXPERIMENTAL = enabled
image-base/%:
	docker buildx build $(DOCKER_PROGRESS) -t $(BUILD_IMAGE_REPO)/$*:dev -f ./images/$*/base.Dockerfile --load images/$*
##@ Release

.PHONY: release
release: ## Release target. See 'make -f release/Makefile help' for more information.
	$(MAKE) -f release/Makefile $@

.PHONY: prerelease
prerelease: generate ## Write release commit changes. See 'make -f release/Makefile help' for more information.
ifneq ($(RELEASE_VERSION),$(IMAGE_VERSION))
	$(error "IMAGE_VERSION "$(IMAGE_VERSION)" must be updated to match RELEASE_VERSION "$(RELEASE_VERSION)" prior to creating a release commit")
endif
	$(MAKE) -f release/Makefile $@

.PHONY: tag
tag: ## Tag a release commit. See 'make -f release/Makefile help' for more information.
	$(MAKE) -f release/Makefile $@

##@ Test

.PHONY: test-all
test-all: test-static test-e2e ## Run all tests

.PHONY: test-static
test-static: test-sanity test-unit test-docs ## Run all non-cluster-based tests

.PHONY: test-sanity
test-sanity: generate fix ## Test repo formatting, linting, etc.
	git diff --exit-code # fast-fail if generate or fix produced changes
	./hack/check-license.sh
	./hack/check-error-log-msg-format.sh
	go vet ./...
	$(SCRIPTS_DIR)/fetch golangci-lint 1.31.0 && $(TOOLS_DIR)/golangci-lint run
	git diff --exit-code # diff again to ensure other checks don't change repo

.PHONY: test-docs
test-docs: ## Test doc links
	go run ./release/changelog/gen-changelog.go -validate-only
	git submodule update --init --recursive website/
	./hack/check-links.sh

.PHONY: test-unit
TEST_PKGS = $(shell go list ./... | grep -v -E 'github.com/operator-framework/operator-sdk/test/')
test-unit: ## Run unit tests
	go test -coverprofile=coverage.out -covermode=count -short $(TEST_PKGS)

e2e_tests := test-e2e-go test-e2e-ansible test-e2e-ansible-molecule test-e2e-helm test-e2e-integration
e2e_targets := test-e2e $(e2e_tests)
.PHONY: $(e2e_targets)

.PHONY: test-e2e-setup
export KIND_CLUSTER := operator-sdk-e2e

<<<<<<< HEAD
export KUBEBUILDER_ASSETS = $(PWD)/$(shell go install sigs.k8s.io/controller-runtime/tools/setup-envtest@latest && $(shell go env GOPATH)/bin/setup-envtest use $(ENVTEST_K8S_VERSION) --bin-dir tools/bin/ -p path)
=======
KUBEBUILDER_ASSETS = $(PWD)/$(shell go install sigs.k8s.io/controller-runtime/tools/setup-envtest@latest && $(shell go env GOPATH)/bin/setup-envtest use $(ENVTEST_K8S_VERSION) --bin-dir tools/bin/ -p path)
>>>>>>> f6326e83
test-e2e-setup: build
	$(SCRIPTS_DIR)/fetch kind 0.11.0
	$(SCRIPTS_DIR)/fetch kubectl $(ENVTEST_K8S_VERSION) # Install kubectl AFTER envtest because envtest includes its own kubectl binary
	[[ "`$(TOOLS_DIR)/kind get clusters`" =~ "$(KIND_CLUSTER)" ]] || $(TOOLS_DIR)/kind create cluster --image="kindest/node:v$(ENVTEST_K8S_VERSION)" --name $(KIND_CLUSTER)

.PHONY: test-e2e-teardown
test-e2e-teardown:
	$(SCRIPTS_DIR)/fetch kind 0.11.0
	$(TOOLS_DIR)/kind delete cluster --name $(KIND_CLUSTER)
	rm -f $(KUBECONFIG)

# Double colon rules allow repeated rule declarations.
# Repeated rules are executed in the order they appear.
$(e2e_targets):: test-e2e-setup image/scorecard-test
test-e2e:: $(e2e_tests) ## Run e2e tests

test-e2e-go:: image/custom-scorecard-tests ## Run Go e2e tests
	go test ./test/e2e/go -v -ginkgo.v
test-e2e-ansible:: image/ansible-operator ## Run Ansible e2e tests
	go test -count=1 ./internal/ansible/proxy/...
	go test ./test/e2e/ansible -v -ginkgo.v
test-e2e-ansible-molecule:: image/ansible-operator ## Run molecule-based Ansible e2e tests
	go run ./hack/generate/samples/molecule/generate.go
	./hack/tests/e2e-ansible-molecule.sh
test-e2e-helm:: image/helm-operator ## Run Helm e2e tests
	go test ./test/e2e/helm -v -ginkgo.v
test-e2e-integration:: ## Run integration tests
	go test ./test/integration -v -ginkgo.v
	./hack/tests/subcommand-olm-install.sh

.DEFAULT_GOAL := help
.PHONY: help
help: ## Show this help screen.
	@echo 'Usage: make <OPTIONS> ... <TARGETS>'
	@echo ''
	@echo 'Available targets are:'
	@echo ''
	@awk 'BEGIN {FS = ":.*##"; printf "\nUsage:\n  make \033[36m<target>\033[0m\n"} /^[a-zA-Z0-9_-]+:.*?##/ { printf "  \033[36m%-25s\033[0m %s\n", $$1, $$2 } /^##@/ { printf "\n\033[1m%s\033[0m\n", substr($$0, 5) } ' $(MAKEFILE_LIST)<|MERGE_RESOLUTION|>--- conflicted
+++ resolved
@@ -4,11 +4,7 @@
 # This value must be updated to the release tag of the most recent release, a change that must
 # occur in the release commit. IMAGE_VERSION will be removed once each subproject that uses this
 # version is moved to a separate repo and release process.
-<<<<<<< HEAD
-export IMAGE_VERSION = v1.13.0
-=======
 export IMAGE_VERSION = v1.15.0
->>>>>>> f6326e83
 # Build-time variables to inject into binaries
 export SIMPLE_VERSION = $(shell (test "$(shell git describe)" = "$(shell git describe --abbrev=0)" && echo $(shell git describe)) || echo $(shell git describe --abbrev=0)+git)
 export GIT_VERSION = $(shell git describe --dirty --tags --always)
@@ -159,11 +155,7 @@
 .PHONY: test-e2e-setup
 export KIND_CLUSTER := operator-sdk-e2e
 
-<<<<<<< HEAD
-export KUBEBUILDER_ASSETS = $(PWD)/$(shell go install sigs.k8s.io/controller-runtime/tools/setup-envtest@latest && $(shell go env GOPATH)/bin/setup-envtest use $(ENVTEST_K8S_VERSION) --bin-dir tools/bin/ -p path)
-=======
 KUBEBUILDER_ASSETS = $(PWD)/$(shell go install sigs.k8s.io/controller-runtime/tools/setup-envtest@latest && $(shell go env GOPATH)/bin/setup-envtest use $(ENVTEST_K8S_VERSION) --bin-dir tools/bin/ -p path)
->>>>>>> f6326e83
 test-e2e-setup: build
 	$(SCRIPTS_DIR)/fetch kind 0.11.0
 	$(SCRIPTS_DIR)/fetch kubectl $(ENVTEST_K8S_VERSION) # Install kubectl AFTER envtest because envtest includes its own kubectl binary
