--- conflicted
+++ resolved
@@ -4,11 +4,7 @@
 # This value must be updated to the release tag of the most recent release, a change that must
 # occur in the release commit. IMAGE_VERSION will be removed once each subproject that uses this
 # version is moved to a separate repo and release process.
-<<<<<<< HEAD
-export IMAGE_VERSION = v1.18.1
-=======
 export IMAGE_VERSION = v1.20.0
->>>>>>> deb3531a
 # Build-time variables to inject into binaries
 export SIMPLE_VERSION = $(shell (test "$(shell git describe)" = "$(shell git describe --abbrev=0)" && echo $(shell git describe)) || echo $(shell git describe --abbrev=0)+git)
 export GIT_VERSION = $(shell git describe --dirty --tags --always)
