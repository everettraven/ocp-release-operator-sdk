FROM osdk-builder as builder

RUN make image-scaffold-ansible
RUN ci/tests/scaffolding/e2e-ansible-scaffold-hybrid.sh

FROM registry.access.redhat.com/ubi7/ubi

# Temporary for CI, reset /etc/passwd
RUN chmod 0644 /etc/passwd

RUN mkdir -p /etc/ansible \
    && echo "localhost ansible_connection=local" > /etc/ansible/hosts \
    && echo '[defaults]' > /etc/ansible/ansible.cfg \
    && echo 'roles_path = /opt/ansible/roles' >> /etc/ansible/ansible.cfg \
    && echo 'library = /usr/share/ansible/openshift' >> /etc/ansible/ansible.cfg

ENV OPERATOR=/usr/local/bin/ansible-operator \
    USER_UID=1001 \
    USER_NAME=ansible-operator\
    HOME=/opt/ansible

RUN (yum install -y https://dl.fedoraproject.org/pub/epel/epel-release-latest-7.noarch.rpm || true) \
 && yum -y update \
 && yum install -y python36-devel gcc inotify-tools python2-pip python-devel \
 && pip install --no-cache-dir --upgrade setuptools pip \
 && pip install --no-cache-dir --ignore-installed ipaddress \
      ansible-runner==1.3.4 \
      ansible-runner-http==1.0.0 \
      openshift==0.8.9 \
<<<<<<< HEAD
      ansible~=2.8 \
 && yum remove -y gcc python-devel \
 && yum clean all \
 && rm -rf /var/cache/yum/*
=======
      ansible~=2.9 \
      jmespath \
 && yum remove -y gcc python36-devel \
 && yum clean all \
 && rm -rf /var/cache/yum
 && ansible-galaxy collection install operator_sdk.util
>>>>>>> 348ff964

# install operator binary
COPY --from=builder /memcached-operator ${OPERATOR}
COPY --from=builder /go/src/github.com/operator-framework/operator-sdk/bin/* /usr/local/bin/
COPY --from=builder /ansible/memcached-operator/watches.yaml ${HOME}/watches.yaml
COPY --from=builder /ansible/memcached-operator/roles/ ${HOME}/roles/

RUN /usr/local/bin/user_setup

ADD https://github.com/krallin/tini/releases/latest/download/tini /tini
RUN chmod +x /tini

ENTRYPOINT ["/tini", "--", "/usr/local/bin/entrypoint"]

USER ${USER_UID}<|MERGE_RESOLUTION|>--- conflicted
+++ resolved
@@ -27,19 +27,12 @@
       ansible-runner==1.3.4 \
       ansible-runner-http==1.0.0 \
       openshift==0.8.9 \
-<<<<<<< HEAD
-      ansible~=2.8 \
- && yum remove -y gcc python-devel \
- && yum clean all \
- && rm -rf /var/cache/yum/*
-=======
       ansible~=2.9 \
       jmespath \
  && yum remove -y gcc python36-devel \
  && yum clean all \
  && rm -rf /var/cache/yum
  && ansible-galaxy collection install operator_sdk.util
->>>>>>> 348ff964
 
 # install operator binary
 COPY --from=builder /memcached-operator ${OPERATOR}
