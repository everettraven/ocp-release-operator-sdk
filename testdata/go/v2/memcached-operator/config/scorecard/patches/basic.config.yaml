--- conflicted
+++ resolved
@@ -4,11 +4,7 @@
     entrypoint:
     - scorecard-test
     - basic-check-spec
-<<<<<<< HEAD
-    image: quay.io/operator-framework/scorecard-test:v1.6.2
-=======
     image: quay.io/operator-framework/scorecard-test:v1.7.2
->>>>>>> 6db9787d
     labels:
       suite: basic
       test: basic-check-spec-test