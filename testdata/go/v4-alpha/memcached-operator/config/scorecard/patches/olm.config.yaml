- op: add
  path: /stages/0/tests/-
  value:
    entrypoint:
    - scorecard-test
    - olm-bundle-validation
<<<<<<< HEAD
    image: quay.io/operator-framework/scorecard-test:v1.25.1
=======
    image: quay.io/operator-framework/scorecard-test:v1.26.0
>>>>>>> cbeec475
    labels:
      suite: olm
      test: olm-bundle-validation-test
- op: add
  path: /stages/0/tests/-
  value:
    entrypoint:
    - scorecard-test
    - olm-crds-have-validation
<<<<<<< HEAD
    image: quay.io/operator-framework/scorecard-test:v1.25.1
=======
    image: quay.io/operator-framework/scorecard-test:v1.26.0
>>>>>>> cbeec475
    labels:
      suite: olm
      test: olm-crds-have-validation-test
- op: add
  path: /stages/0/tests/-
  value:
    entrypoint:
    - scorecard-test
    - olm-crds-have-resources
<<<<<<< HEAD
    image: quay.io/operator-framework/scorecard-test:v1.25.1
=======
    image: quay.io/operator-framework/scorecard-test:v1.26.0
>>>>>>> cbeec475
    labels:
      suite: olm
      test: olm-crds-have-resources-test
- op: add
  path: /stages/0/tests/-
  value:
    entrypoint:
    - scorecard-test
    - olm-spec-descriptors
<<<<<<< HEAD
    image: quay.io/operator-framework/scorecard-test:v1.25.1
=======
    image: quay.io/operator-framework/scorecard-test:v1.26.0
>>>>>>> cbeec475
    labels:
      suite: olm
      test: olm-spec-descriptors-test
- op: add
  path: /stages/0/tests/-
  value:
    entrypoint:
    - scorecard-test
    - olm-status-descriptors
<<<<<<< HEAD
    image: quay.io/operator-framework/scorecard-test:v1.25.1
=======
    image: quay.io/operator-framework/scorecard-test:v1.26.0
>>>>>>> cbeec475
    labels:
      suite: olm
      test: olm-status-descriptors-test<|MERGE_RESOLUTION|>--- conflicted
+++ resolved
@@ -4,11 +4,7 @@
     entrypoint:
     - scorecard-test
     - olm-bundle-validation
-<<<<<<< HEAD
-    image: quay.io/operator-framework/scorecard-test:v1.25.1
-=======
     image: quay.io/operator-framework/scorecard-test:v1.26.0
->>>>>>> cbeec475
     labels:
       suite: olm
       test: olm-bundle-validation-test
@@ -18,11 +14,7 @@
     entrypoint:
     - scorecard-test
     - olm-crds-have-validation
-<<<<<<< HEAD
-    image: quay.io/operator-framework/scorecard-test:v1.25.1
-=======
     image: quay.io/operator-framework/scorecard-test:v1.26.0
->>>>>>> cbeec475
     labels:
       suite: olm
       test: olm-crds-have-validation-test
@@ -32,11 +24,7 @@
     entrypoint:
     - scorecard-test
     - olm-crds-have-resources
-<<<<<<< HEAD
-    image: quay.io/operator-framework/scorecard-test:v1.25.1
-=======
     image: quay.io/operator-framework/scorecard-test:v1.26.0
->>>>>>> cbeec475
     labels:
       suite: olm
       test: olm-crds-have-resources-test
@@ -46,11 +34,7 @@
     entrypoint:
     - scorecard-test
     - olm-spec-descriptors
-<<<<<<< HEAD
-    image: quay.io/operator-framework/scorecard-test:v1.25.1
-=======
     image: quay.io/operator-framework/scorecard-test:v1.26.0
->>>>>>> cbeec475
     labels:
       suite: olm
       test: olm-spec-descriptors-test
@@ -60,11 +44,7 @@
     entrypoint:
     - scorecard-test
     - olm-status-descriptors
-<<<<<<< HEAD
-    image: quay.io/operator-framework/scorecard-test:v1.25.1
-=======
     image: quay.io/operator-framework/scorecard-test:v1.26.0
->>>>>>> cbeec475
     labels:
       suite: olm
       test: olm-status-descriptors-test