- op: add
  path: /stages/0/tests/-
  value:
    entrypoint:
    - scorecard-test
    - basic-check-spec
<<<<<<< HEAD
    image: quay.io/operator-framework/scorecard-test:v1.13.0
=======
    image: quay.io/operator-framework/scorecard-test:v1.15.0
>>>>>>> f6326e83
    labels:
      suite: basic
      test: basic-check-spec-test<|MERGE_RESOLUTION|>--- conflicted
+++ resolved
@@ -4,11 +4,7 @@
     entrypoint:
     - scorecard-test
     - basic-check-spec
-<<<<<<< HEAD
-    image: quay.io/operator-framework/scorecard-test:v1.13.0
-=======
     image: quay.io/operator-framework/scorecard-test:v1.15.0
->>>>>>> f6326e83
     labels:
       suite: basic
       test: basic-check-spec-test