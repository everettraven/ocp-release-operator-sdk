--- conflicted
+++ resolved
@@ -4,11 +4,7 @@
     entrypoint:
     - scorecard-test
     - basic-check-spec
-<<<<<<< HEAD
-    image: quay.io/operator-framework/scorecard-test:v1.25.1
-=======
     image: quay.io/operator-framework/scorecard-test:v1.25.4
->>>>>>> f0a975ce
     labels:
       suite: basic
       test: basic-check-spec-test