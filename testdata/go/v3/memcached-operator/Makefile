--- conflicted
+++ resolved
@@ -48,11 +48,7 @@
 
 # Set the Operator SDK version to use. By default, what is installed on the system is used.
 # This is useful for CI or a project to utilize a specific version of the operator-sdk toolkit.
-<<<<<<< HEAD
-OPERATOR_SDK_VERSION ?= v1.31.0
-=======
 OPERATOR_SDK_VERSION ?= v1.32.0
->>>>>>> 54296681
 
 # Image URL to use all building/pushing image targets
 IMG ?= controller:latest
