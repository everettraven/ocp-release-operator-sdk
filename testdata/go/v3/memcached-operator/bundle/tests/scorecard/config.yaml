--- conflicted
+++ resolved
@@ -8,66 +8,42 @@
   - entrypoint:
     - scorecard-test
     - basic-check-spec
-<<<<<<< HEAD
-    image: quay.io/operator-framework/scorecard-test:v1.6.2
-=======
     image: quay.io/operator-framework/scorecard-test:v1.7.2
->>>>>>> 6db9787d
     labels:
       suite: basic
       test: basic-check-spec-test
   - entrypoint:
     - scorecard-test
     - olm-bundle-validation
-<<<<<<< HEAD
-    image: quay.io/operator-framework/scorecard-test:v1.6.2
-=======
     image: quay.io/operator-framework/scorecard-test:v1.7.2
->>>>>>> 6db9787d
     labels:
       suite: olm
       test: olm-bundle-validation-test
   - entrypoint:
     - scorecard-test
     - olm-crds-have-validation
-<<<<<<< HEAD
-    image: quay.io/operator-framework/scorecard-test:v1.6.2
-=======
     image: quay.io/operator-framework/scorecard-test:v1.7.2
->>>>>>> 6db9787d
     labels:
       suite: olm
       test: olm-crds-have-validation-test
   - entrypoint:
     - scorecard-test
     - olm-crds-have-resources
-<<<<<<< HEAD
-    image: quay.io/operator-framework/scorecard-test:v1.6.2
-=======
     image: quay.io/operator-framework/scorecard-test:v1.7.2
->>>>>>> 6db9787d
     labels:
       suite: olm
       test: olm-crds-have-resources-test
   - entrypoint:
     - scorecard-test
     - olm-spec-descriptors
-<<<<<<< HEAD
-    image: quay.io/operator-framework/scorecard-test:v1.6.2
-=======
     image: quay.io/operator-framework/scorecard-test:v1.7.2
->>>>>>> 6db9787d
     labels:
       suite: olm
       test: olm-spec-descriptors-test
   - entrypoint:
     - scorecard-test
     - olm-status-descriptors
-<<<<<<< HEAD
-    image: quay.io/operator-framework/scorecard-test:v1.6.2
-=======
     image: quay.io/operator-framework/scorecard-test:v1.7.2
->>>>>>> 6db9787d
     labels:
       suite: olm
       test: olm-status-descriptors-test