apiVersion: scorecard.operatorframework.io/v1alpha3
kind: Configuration
metadata:
  name: config
stages:
- parallel: true
  tests:
  - entrypoint:
    - scorecard-test
    - basic-check-spec
<<<<<<< HEAD
    image: quay.io/operator-framework/scorecard-test:v1.18.1
=======
    image: quay.io/operator-framework/scorecard-test:v1.20.0
>>>>>>> deb3531a
    labels:
      suite: basic
      test: basic-check-spec-test
    storage:
      spec:
        mountPath: {}
  - entrypoint:
    - scorecard-test
    - olm-bundle-validation
<<<<<<< HEAD
    image: quay.io/operator-framework/scorecard-test:v1.18.1
=======
    image: quay.io/operator-framework/scorecard-test:v1.20.0
>>>>>>> deb3531a
    labels:
      suite: olm
      test: olm-bundle-validation-test
    storage:
      spec:
        mountPath: {}
  - entrypoint:
    - scorecard-test
    - olm-crds-have-validation
<<<<<<< HEAD
    image: quay.io/operator-framework/scorecard-test:v1.18.1
=======
    image: quay.io/operator-framework/scorecard-test:v1.20.0
>>>>>>> deb3531a
    labels:
      suite: olm
      test: olm-crds-have-validation-test
    storage:
      spec:
        mountPath: {}
  - entrypoint:
    - scorecard-test
    - olm-crds-have-resources
<<<<<<< HEAD
    image: quay.io/operator-framework/scorecard-test:v1.18.1
=======
    image: quay.io/operator-framework/scorecard-test:v1.20.0
>>>>>>> deb3531a
    labels:
      suite: olm
      test: olm-crds-have-resources-test
    storage:
      spec:
        mountPath: {}
  - entrypoint:
    - scorecard-test
    - olm-spec-descriptors
<<<<<<< HEAD
    image: quay.io/operator-framework/scorecard-test:v1.18.1
=======
    image: quay.io/operator-framework/scorecard-test:v1.20.0
>>>>>>> deb3531a
    labels:
      suite: olm
      test: olm-spec-descriptors-test
    storage:
      spec:
        mountPath: {}
  - entrypoint:
    - scorecard-test
    - olm-status-descriptors
<<<<<<< HEAD
    image: quay.io/operator-framework/scorecard-test:v1.18.1
=======
    image: quay.io/operator-framework/scorecard-test:v1.20.0
>>>>>>> deb3531a
    labels:
      suite: olm
      test: olm-status-descriptors-test
    storage:
      spec:
        mountPath: {}
storage:
  spec:
    mountPath: {}<|MERGE_RESOLUTION|>--- conflicted
+++ resolved
@@ -8,11 +8,7 @@
   - entrypoint:
     - scorecard-test
     - basic-check-spec
-<<<<<<< HEAD
-    image: quay.io/operator-framework/scorecard-test:v1.18.1
-=======
     image: quay.io/operator-framework/scorecard-test:v1.20.0
->>>>>>> deb3531a
     labels:
       suite: basic
       test: basic-check-spec-test
@@ -22,11 +18,7 @@
   - entrypoint:
     - scorecard-test
     - olm-bundle-validation
-<<<<<<< HEAD
-    image: quay.io/operator-framework/scorecard-test:v1.18.1
-=======
     image: quay.io/operator-framework/scorecard-test:v1.20.0
->>>>>>> deb3531a
     labels:
       suite: olm
       test: olm-bundle-validation-test
@@ -36,11 +28,7 @@
   - entrypoint:
     - scorecard-test
     - olm-crds-have-validation
-<<<<<<< HEAD
-    image: quay.io/operator-framework/scorecard-test:v1.18.1
-=======
     image: quay.io/operator-framework/scorecard-test:v1.20.0
->>>>>>> deb3531a
     labels:
       suite: olm
       test: olm-crds-have-validation-test
@@ -50,11 +38,7 @@
   - entrypoint:
     - scorecard-test
     - olm-crds-have-resources
-<<<<<<< HEAD
-    image: quay.io/operator-framework/scorecard-test:v1.18.1
-=======
     image: quay.io/operator-framework/scorecard-test:v1.20.0
->>>>>>> deb3531a
     labels:
       suite: olm
       test: olm-crds-have-resources-test
@@ -64,11 +48,7 @@
   - entrypoint:
     - scorecard-test
     - olm-spec-descriptors
-<<<<<<< HEAD
-    image: quay.io/operator-framework/scorecard-test:v1.18.1
-=======
     image: quay.io/operator-framework/scorecard-test:v1.20.0
->>>>>>> deb3531a
     labels:
       suite: olm
       test: olm-spec-descriptors-test
@@ -78,11 +58,7 @@
   - entrypoint:
     - scorecard-test
     - olm-status-descriptors
-<<<<<<< HEAD
-    image: quay.io/operator-framework/scorecard-test:v1.18.1
-=======
     image: quay.io/operator-framework/scorecard-test:v1.20.0
->>>>>>> deb3531a
     labels:
       suite: olm
       test: olm-status-descriptors-test
